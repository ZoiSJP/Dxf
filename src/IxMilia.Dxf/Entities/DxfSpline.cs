﻿// Copyright (c) IxMilia.  All Rights Reserved.  Licensed under the Apache License, Version 2.0.  See License.txt in the project root for license information.

using System.Collections.Generic;
using System.Diagnostics;

namespace IxMilia.Dxf.Entities
{
    public partial class DxfSpline
    {
<<<<<<< HEAD
        public override DxfEntityType EntityType { get { return DxfEntityType.Spline; } }
        protected override DxfAcadVersion MinVersion { get { return DxfAcadVersion.R13; } }

        public DxfVector Normal { get; set; }
        public int Flags { get; set; }
        public int DegreeOfCurve { get; set; }
        private int NumberOfKnotsIgnored { get; set; }
        private int NumberOfControlPointsIgnored { get; set; }
        private int NumberOfFitPointsIgnored { get; set; }
        public double KnotTolerance { get; set; }
        public double ControlPointTolerance { get; set; }
        public double FitTolerance { get; set; }
        public DxfPoint StartTangent { get; set; }
        public DxfPoint EndTangent { get; set; }
        public List<double> KnotValues { get; private set; }
        public double Weight { get; set; }
        private List<double> ControlPointX { get; set; }
        private List<double> ControlPointY { get; set; }
        private List<double> ControlPointZ { get; set; }
        private List<double> FitPointX { get; set; }
        private List<double> FitPointY { get; set; }
        private List<double> FitPointZ { get; set; }

        // Flags flags

        public bool IsClosed
=======
        public int NumberOfKnots
>>>>>>> 4d2f3394
        {
            get { return KnotValues.Count; }
        }

        public int NumberOfControlPoints
        {
            get { return ControlPoints.Count; }
        }

        public int NumberOfFitPoints
        {
            get { return FitPoints.Count; }
        }

        private List<DxfPoint> controlPoints = new List<DxfPoint>();
        public List<DxfPoint> ControlPoints
        {
            get { return controlPoints; }
        }

        private List<DxfPoint> fitPoints = new List<DxfPoint>();
        public List<DxfPoint> FitPoints
        {
            get { return fitPoints; }
        }

        protected override DxfEntity PostParse()
        {
<<<<<<< HEAD
            base.AddValuePairs(pairs, version, outputHandles);
            pairs.Add(new DxfCodePair(100, "AcDbSpline"));
            pairs.Add(new DxfCodePair(210, Normal?.X ?? default(double)));
            pairs.Add(new DxfCodePair(220, Normal?.Y ?? default(double)));
            pairs.Add(new DxfCodePair(230, Normal?.Z ?? default(double)));
            pairs.Add(new DxfCodePair(70, (short)(this.Flags)));
            pairs.Add(new DxfCodePair(72, (short?)KnotValues?.Count ?? default(short)));
            pairs.Add(new DxfCodePair(73, (short?)ControlPoints?.Count ?? default(short)));
            pairs.Add(new DxfCodePair(74, (short?)FitPoints?.Count ?? default(short)));
            if (this.KnotTolerance != 0.0000001)
            {
                pairs.Add(new DxfCodePair(42, (this.KnotTolerance)));
            }

            if (this.ControlPointTolerance != 0.0000001)
=======
            Debug.Assert((_controlPointX.Count == _controlPointY.Count) && (_controlPointX.Count == _controlPointZ.Count));
            for (int i = 0; i < _controlPointX.Count; i++)
>>>>>>> 4d2f3394
            {
                controlPoints.Add(new DxfPoint(_controlPointX[i], _controlPointY[i], _controlPointZ[i]));
            }

            _controlPointX.Clear();
            _controlPointY.Clear();
            _controlPointZ.Clear();

<<<<<<< HEAD
            pairs.Add(new DxfCodePair(12, StartTangent?.X ?? default(double)));
            pairs.Add(new DxfCodePair(22, StartTangent?.Y ?? default(double)));
            pairs.Add(new DxfCodePair(32, StartTangent?.Z ?? default(double)));
            pairs.Add(new DxfCodePair(13, EndTangent?.X ?? default(double)));
            pairs.Add(new DxfCodePair(23, EndTangent?.Y ?? default(double)));
            pairs.Add(new DxfCodePair(33, EndTangent?.Z ?? default(double)));
            pairs.AddRange(this.KnotValues.Select(p => new DxfCodePair(40, p)));
            if (this.Weight != 1.0)
=======
            Debug.Assert((_fitPointX.Count == _fitPointY.Count) && (_fitPointX.Count == _fitPointZ.Count));
            for (int i = 0; i < _fitPointX.Count; i++)
>>>>>>> 4d2f3394
            {
                fitPoints.Add(new DxfPoint(_fitPointX[i], _fitPointY[i], _fitPointZ[i]));
            }

            _fitPointX.Clear();
            _fitPointY.Clear();
            _fitPointZ.Clear();

            return this;
        }
    }
}<|MERGE_RESOLUTION|>--- conflicted
+++ resolved
@@ -7,36 +7,7 @@
 {
     public partial class DxfSpline
     {
-<<<<<<< HEAD
-        public override DxfEntityType EntityType { get { return DxfEntityType.Spline; } }
-        protected override DxfAcadVersion MinVersion { get { return DxfAcadVersion.R13; } }
-
-        public DxfVector Normal { get; set; }
-        public int Flags { get; set; }
-        public int DegreeOfCurve { get; set; }
-        private int NumberOfKnotsIgnored { get; set; }
-        private int NumberOfControlPointsIgnored { get; set; }
-        private int NumberOfFitPointsIgnored { get; set; }
-        public double KnotTolerance { get; set; }
-        public double ControlPointTolerance { get; set; }
-        public double FitTolerance { get; set; }
-        public DxfPoint StartTangent { get; set; }
-        public DxfPoint EndTangent { get; set; }
-        public List<double> KnotValues { get; private set; }
-        public double Weight { get; set; }
-        private List<double> ControlPointX { get; set; }
-        private List<double> ControlPointY { get; set; }
-        private List<double> ControlPointZ { get; set; }
-        private List<double> FitPointX { get; set; }
-        private List<double> FitPointY { get; set; }
-        private List<double> FitPointZ { get; set; }
-
-        // Flags flags
-
-        public bool IsClosed
-=======
         public int NumberOfKnots
->>>>>>> 4d2f3394
         {
             get { return KnotValues.Count; }
         }
@@ -65,26 +36,8 @@
 
         protected override DxfEntity PostParse()
         {
-<<<<<<< HEAD
-            base.AddValuePairs(pairs, version, outputHandles);
-            pairs.Add(new DxfCodePair(100, "AcDbSpline"));
-            pairs.Add(new DxfCodePair(210, Normal?.X ?? default(double)));
-            pairs.Add(new DxfCodePair(220, Normal?.Y ?? default(double)));
-            pairs.Add(new DxfCodePair(230, Normal?.Z ?? default(double)));
-            pairs.Add(new DxfCodePair(70, (short)(this.Flags)));
-            pairs.Add(new DxfCodePair(72, (short?)KnotValues?.Count ?? default(short)));
-            pairs.Add(new DxfCodePair(73, (short?)ControlPoints?.Count ?? default(short)));
-            pairs.Add(new DxfCodePair(74, (short?)FitPoints?.Count ?? default(short)));
-            if (this.KnotTolerance != 0.0000001)
-            {
-                pairs.Add(new DxfCodePair(42, (this.KnotTolerance)));
-            }
-
-            if (this.ControlPointTolerance != 0.0000001)
-=======
             Debug.Assert((_controlPointX.Count == _controlPointY.Count) && (_controlPointX.Count == _controlPointZ.Count));
             for (int i = 0; i < _controlPointX.Count; i++)
->>>>>>> 4d2f3394
             {
                 controlPoints.Add(new DxfPoint(_controlPointX[i], _controlPointY[i], _controlPointZ[i]));
             }
@@ -93,19 +46,8 @@
             _controlPointY.Clear();
             _controlPointZ.Clear();
 
-<<<<<<< HEAD
-            pairs.Add(new DxfCodePair(12, StartTangent?.X ?? default(double)));
-            pairs.Add(new DxfCodePair(22, StartTangent?.Y ?? default(double)));
-            pairs.Add(new DxfCodePair(32, StartTangent?.Z ?? default(double)));
-            pairs.Add(new DxfCodePair(13, EndTangent?.X ?? default(double)));
-            pairs.Add(new DxfCodePair(23, EndTangent?.Y ?? default(double)));
-            pairs.Add(new DxfCodePair(33, EndTangent?.Z ?? default(double)));
-            pairs.AddRange(this.KnotValues.Select(p => new DxfCodePair(40, p)));
-            if (this.Weight != 1.0)
-=======
             Debug.Assert((_fitPointX.Count == _fitPointY.Count) && (_fitPointX.Count == _fitPointZ.Count));
             for (int i = 0; i < _fitPointX.Count; i++)
->>>>>>> 4d2f3394
             {
                 fitPoints.Add(new DxfPoint(_fitPointX[i], _fitPointY[i], _fitPointZ[i]));
             }
