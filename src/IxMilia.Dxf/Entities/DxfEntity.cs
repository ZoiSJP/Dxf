﻿// Copyright (c) IxMilia.  All Rights Reserved.  Licensed under the Apache License, Version 2.0.  See License.txt in the project root for license information.

using System.Collections.Generic;

namespace IxMilia.Dxf.Entities
{
    public enum DxfHorizontalTextJustification
    {
        Left = 0,
        Center = 1,
        Right = 2,
        Aligned = 3,
        Middle = 4,
        Fit = 5
    }

    public enum DxfVerticalTextJustification
    {
        Baseline = 0,
        Bottom = 1,
        Middle = 2,
        Top = 3
    }

    public enum DxfPolylineCurvedAndSmoothSurfaceType
    {
        None = 0,
        QuadraticBSpline = 5,
        CubicBSpline = 6,
        Bezier = 8
    }

    public enum DxfImageClippingBoundaryType
    {
        Rectangular = 1,
        Polygonal = 2
    }

    public enum DxfLeaderPathType
    {
        StraightLineSegments = 0,
        Spline = 1
    }

    public enum DxfLeaderCreationAnnotationType
    {
        WithTextAnnotation = 0,
        WithToleranceAnnotation = 1,
        WithBlockReferenceAnnotation = 2,
        NoAnnotation = 3
    }

    public enum DxfLeaderHooklineDirection
    {
        OppositeFromHorizontalVector = 0,
        SameAsHorizontalVector = 1
    }

    public enum DxfOleObjectType
    {
        Link = 1,
        Embedded = 2,
        Static = 3
    }

    public enum DxfTileModeDescriptor
    {
        InTiledViewport = 0,
        InNonTiledViewport = 1
    }

    public enum DxfFontType
    {
        TTF = 0,
        SHX = 1
    }

    public enum DxfDimensionType
    {
        RotatedHorizontalOrVertical = 0,
        Aligned = 1,
        Angular = 2,
        Diameter = 3,
        Radius = 4,
        AngularThreePoint = 5,
        Ordinate = 6
    }

    public enum DxfAttachmentPoint
    {
        TopLeft = 1,
        TopCenter = 2,
        TopRight = 3,
        MiddleLeft = 4,
        MiddleCenter = 5,
        MiddleRight = 6,
        BottomLeft = 7,
        BottomCenter = 8,
        BottomRight = 9
    }

    public enum DxfTextLineSpacingStyle
    {
        AtLeast = 1,
        Exact = 2
    }

    public enum DxfHelixConstraint
    {
        ConstrainTurnHeight = 0,
        ConstrainTurns = 1,
        ConstrainHeight = 2
    }

    public enum DxfLightType
    {
        Distant = 1,
        Point = 2,
        Spot = 3
    }

    public enum DxfLightAttenuationType
    {
        None = 0,
        InverseLinear = 1,
        InverseSquare = 2
    }

    public enum DxfTextAttachmentDirection
    {
        Horizontal = 0,
        Vertical = 1
    }

    public enum DxfBottomTextAttachmentDirection
    {
        Center = 9,
        UnderlineAndCenter = 10
    }

    public enum DxfTopTextAttachmentDirection
    {
        Center = 9,
        OverlineAndCenter = 10
    }

    public enum DxfDrawingDirection
    {
        LeftToRight = 1,
        TopToBottom = 3,
        ByStyle = 5
    }

    public enum DxfMTextLineSpacingStyle
    {
        AtLeast = 1,
        Exact = 2
    }

    public enum DxfBackgroundFillSetting
    {
        Off = 0,
        UseBackgroundFillColor = 1,
        UseDrawingWindowColor = 2
    }

    public enum DxfMTextFlag
    {
        MultilineAttribute = 2,
        ConstantMultilineAttributeDefinition = 4
    }

    public abstract partial class DxfEntity
    {
        protected List<DxfCodePair> ExcessCodePairs = new List<DxfCodePair>();
        protected DxfXData XDataProtected { get; set; }
        public List<DxfCodePairGroup> ExtensionDataGroups { get; private set; }

        public abstract DxfEntityType EntityType { get; }

        protected virtual DxfAcadVersion MinVersion
        {
            get { return DxfAcadVersion.Min; }
        }

        protected virtual DxfAcadVersion MaxVersion
        {
            get { return DxfAcadVersion.Max; }
        }

        protected DxfEntity()
        {
            Initialize();
            ExtensionDataGroups = new List<DxfCodePairGroup>();
        }

        protected virtual void AddTrailingCodePairs(List<DxfCodePair> pairs, DxfAcadVersion version, bool outputHandles)
        {
        }

        protected virtual DxfEntity PostParse()
        {
            return this;
        }

        public IEnumerable<DxfCodePair> GetValuePairs(DxfAcadVersion version, bool outputHandles)
        {
            var pairs = new List<DxfCodePair>();
            if (version >= MinVersion && version <= MaxVersion)
            {
                AddValuePairs(pairs, version, outputHandles);
                AddTrailingCodePairs(pairs, version, outputHandles);
            }

            return pairs;
        }

        private void AddExtensionValuePairs(List<DxfCodePair> pairs, DxfAcadVersion version, bool outputHandles)
        {
            foreach (var group in ExtensionDataGroups)
            {
                group.AddValuePairs(pairs, version, outputHandles);
            }
        }

        internal virtual bool TrySetExtensionData(DxfCodePair pair, DxfCodePairBufferReader buffer)
        {
            if (pair.Code == DxfCodePairGroup.GroupCodeNumber)
            {
                buffer.Advance();
                var groupName = DxfCodePairGroup.GetGroupName(pair.StringValue);
                ExtensionDataGroups.Add(DxfCodePairGroup.FromBuffer(buffer, groupName));
                return true;
            }
            else if (pair.Code == (int)DxfXDataType.ApplicationName)
            {
                XDataProtected = DxfXData.FromBuffer(buffer, pair.StringValue);
                return true;
            }

            return false;
        }

        internal virtual DxfEntity PopulateFromBuffer(DxfCodePairBufferReader buffer)
        {
            while (buffer.ItemsRemain)
            {
                var pair = buffer.Peek();
                if (pair.Code == 0)
                {
                    break;
                }

                if (TrySetExtensionData(pair, buffer))
                {
                    pair = buffer.Peek();
                }

                if (!TrySetPair(pair))
                {
                    ExcessCodePairs.Add(pair);
                }

                buffer.Advance();
            }

            return PostParse();
        }

        protected static bool BoolShort(short s)
        {
            return DxfCommonConverters.BoolShort(s);
        }

        protected static short BoolShort(bool b)
        {
            return DxfCommonConverters.BoolShort(b);
        }

        private static short NotBoolShort(bool b)
        {
            return BoolShort(!b);
        }

        protected static uint UIntHandle(string s)
        {
            return DxfCommonConverters.UIntHandle(s);
        }

        protected static string UIntHandle(uint u)
        {
            return DxfCommonConverters.UIntHandle(u);
        }

        private static void SwallowEntity(DxfCodePairBufferReader buffer)
        {
            while (buffer.ItemsRemain)
            {
                var pair = buffer.Peek();
                if (pair.Code == 0)
                    break;
                buffer.Advance();
            }
        }
    }
<<<<<<< HEAD

    public partial class DxfAttribute : IDxfHasChildrenWithHandle
    {
        private const string AcDbXrecordText = "AcDbXrecord";
        private string _lastSubclassMarker;
        private bool _isVersionSet;
        private int _xrecCode70Count = 0;

        public DxfMText MText { get; internal set; } = new DxfMText();

        internal override bool TrySetPair(DxfCodePair pair)
        {
            switch (pair.Code)
            {
                case 100:
                    _lastSubclassMarker = pair.StringValue;
                    break;
                case 1:
                    this.Value = (pair.StringValue);
                    break;
                case 2:
                    if (_lastSubclassMarker == AcDbXrecordText) XRecordTag = pair.StringValue;
                    else AttributeTag = pair.StringValue;
                    break;
                case 7:
                    this.TextStyleName = (pair.StringValue);
                    break;
                case 10:
                    if (_lastSubclassMarker == AcDbXrecordText) AlignmentPoint.X = pair.DoubleValue;
                    else Location.X = pair.DoubleValue;
                    break;
                case 20:
                    if (_lastSubclassMarker == AcDbXrecordText) AlignmentPoint.Y = pair.DoubleValue;
                    else Location.Y = pair.DoubleValue;
                    break;
                case 30:
                    if (_lastSubclassMarker == AcDbXrecordText) AlignmentPoint.Z = pair.DoubleValue;
                    else Location.Z = pair.DoubleValue;
                    break;
                case 11:
                    this.SecondAlignmentPoint.X = pair.DoubleValue;
                    break;
                case 21:
                    this.SecondAlignmentPoint.Y = pair.DoubleValue;
                    break;
                case 31:
                    this.SecondAlignmentPoint.Z = pair.DoubleValue;
                    break;
                case 39:
                    this.Thickness = (pair.DoubleValue);
                    break;
                case 40:
                    if (_lastSubclassMarker == AcDbXrecordText) AnnotationScale = pair.DoubleValue;
                    else TextHeight = pair.DoubleValue;
                    break;
                case 41:
                    this.RelativeXScaleFactor = (pair.DoubleValue);
                    break;
                case 50:
                    this.Rotation = (pair.DoubleValue);
                    break;
                case 51:
                    this.ObliqueAngle = (pair.DoubleValue);
                    break;
                case 70:
                    if (_lastSubclassMarker == AcDbXrecordText)
                    {
                        switch (_xrecCode70Count)
                        {
                            case 0:
                                MTextFlag = (DxfMTextFlag)pair.ShortValue;
                                break;
                            case 1:
                                IsReallyLocked = BoolShort(pair.ShortValue);
                                break;
                            case 2:
                                SecondaryAttributeCount = pair.ShortValue;
                                break;
                            default:
                                Debug.Assert(false, "Unexpected extra values");
                                break;
                        }

                        _xrecCode70Count++;
                    }
                    else
                    {
                        Flags = pair.ShortValue;
                    }
                    break;
                case 71:
                    this.TextGenerationFlags = (int)(pair.ShortValue);
                    break;
                case 72:
                    this.HorizontalTextJustification = (DxfHorizontalTextJustification)(pair.ShortValue);
                    break;
                case 73:
                    this.FieldLength = (pair.ShortValue);
                    break;
                case 74:
                    this.VerticalTextJustification = (DxfVerticalTextJustification)(pair.ShortValue);
                    break;
                case 210:
                    this.Normal.X = pair.DoubleValue;
                    break;
                case 220:
                    this.Normal.Y = pair.DoubleValue;
                    break;
                case 230:
                    this.Normal.Z = pair.DoubleValue;
                    break;
                case 280:
                    if (_lastSubclassMarker == AcDbXrecordText) KeepDuplicateRecords = pair.BoolValue;
                    else if (!_isVersionSet)
                    {
                        Version = (DxfVersion)pair.ShortValue;
                        _isVersionSet = true;
                    }
                    else IsLockedInBlock = BoolShort(pair.ShortValue);
                    break;
                case 340:
                    this.SecondaryAttributeHandles.Add(UIntHandle(pair.StringValue));
                    break;
                default:
                    return base.TrySetPair(pair);
            }

            return true;
        }

        protected override void AddTrailingCodePairs(List<DxfCodePair> pairs, DxfAcadVersion version, bool outputHandles)
        {
            pairs.AddRange(MText.GetValuePairs(version, outputHandles));
        }

        IEnumerable<IDxfHasHandle> IDxfHasChildrenWithHandle.GetChildren()
        {
            if (MText != null)
            {
                yield return MText;
            }
        }
    }

    public partial class DxfAttributeDefinition : IDxfHasChildrenWithHandle
    {
        private const string AcDbXrecordText = "AcDbXrecord";
        private string _lastSubclassMarker;
        private bool _isVersionSet;
        private int _xrecCode70Count = 0;

        public DxfMText MText { get; internal set; } = new DxfMText();

        internal override bool TrySetPair(DxfCodePair pair)
        {
            switch (pair.Code)
            {
                case 100:
                    _lastSubclassMarker = pair.StringValue;
                    break;
                case 1:
                    Value = pair.StringValue;
                    break;
                case 2:
                    if (_lastSubclassMarker == AcDbXrecordText) XRecordTag = pair.StringValue;
                    else TextTag = pair.StringValue;
                    break;
                case 3:
                    Prompt = pair.StringValue;
                    break;
                case 7:
                    TextStyleName = pair.StringValue;
                    break;
                case 10:
                    if (_lastSubclassMarker == AcDbXrecordText) AlignmentPoint.X = pair.DoubleValue;
                    else Location.X = pair.DoubleValue;
                    break;
                case 20:
                    if (_lastSubclassMarker == AcDbXrecordText) AlignmentPoint.Y = pair.DoubleValue;
                    else Location.Y = pair.DoubleValue;
                    break;
                case 30:
                    if (_lastSubclassMarker == AcDbXrecordText) AlignmentPoint.Z = pair.DoubleValue;
                    else Location.Z = pair.DoubleValue;
                    break;
                case 11:
                    SecondAlignmentPoint.X = pair.DoubleValue;
                    break;
                case 21:
                    SecondAlignmentPoint.Y = pair.DoubleValue;
                    break;
                case 31:
                    SecondAlignmentPoint.Z = pair.DoubleValue;
                    break;
                case 39:
                    Thickness = pair.DoubleValue;
                    break;
                case 40:
                    if (_lastSubclassMarker == AcDbXrecordText) AnnotationScale = pair.DoubleValue;
                    else TextHeight = pair.DoubleValue;
                    break;
                case 41:
                    RelativeXScaleFactor = pair.DoubleValue;
                    break;
                case 50:
                    Rotation = pair.DoubleValue;
                    break;
                case 51:
                    ObliqueAngle = pair.DoubleValue;
                    break;
                case 70:
                    if (_lastSubclassMarker == AcDbXrecordText)
                    {
                        switch (_xrecCode70Count)
                        {
                            case 0:
                                MTextFlag = (DxfMTextFlag)pair.ShortValue;
                                break;
                            case 1:
                                IsReallyLocked = BoolShort(pair.ShortValue);
                                break;
                            case 2:
                                SecondaryAttributeCount = pair.ShortValue;
                                break;
                            default:
                                Debug.Assert(false, "Unexpected extra values");
                                break;
                        }

                        _xrecCode70Count++;
                    }
                    else
                    {
                        Flags = pair.ShortValue;
                    }
                    break;
                case 71:
                    TextGenerationFlags = pair.ShortValue;
                    break;
                case 72:
                    HorizontalTextJustification = (DxfHorizontalTextJustification)pair.ShortValue;
                    break;
                case 73:
                    FieldLength = pair.ShortValue;
                    break;
                case 74:
                    VerticalTextJustification = (DxfVerticalTextJustification)pair.ShortValue;
                    break;
                case 210:
                    Normal.X = pair.DoubleValue;
                    break;
                case 220:
                    Normal.Y = pair.DoubleValue;
                    break;
                case 230:
                    Normal.Z = pair.DoubleValue;
                    break;
                case 280:
                    if (_lastSubclassMarker == AcDbXrecordText) KeepDuplicateRecords = pair.BoolValue;
                    else if (!_isVersionSet)
                    {
                        Version = (DxfVersion)pair.ShortValue;
                        _isVersionSet = true;
                    }
                    else IsLockedInBlock = BoolShort(pair.ShortValue);
                    break;
                case 340:
                    SecondaryAttributeHandles.Add(UIntHandle(pair.StringValue));
                    break;
                default:
                    return base.TrySetPair(pair);
            }

            return true;
        }

        protected override void AddTrailingCodePairs(List<DxfCodePair> pairs, DxfAcadVersion version, bool outputHandles)
        {
            pairs.AddRange(MText.GetValuePairs(version, outputHandles));
        }

        IEnumerable<IDxfHasHandle> IDxfHasChildrenWithHandle.GetChildren()
        {
            if (MText != null)
            {
                yield return MText;
            }
        }
    }

    public partial class DxfMText
    {
        private bool _readingColumnData = false;
        private bool _readColumnCount = false;

        internal override bool TrySetPair(DxfCodePair pair)
        {
            switch (pair.Code)
            {
                case 1:
                    this.Text = (pair.StringValue);
                    break;
                case 3:
                    ExtendedText.Add(pair.StringValue);
                    break;
                case 7:
                    this.TextStyleName = (pair.StringValue);
                    break;
                case 10:
                    this.InsertionPoint.X = pair.DoubleValue;
                    break;
                case 20:
                    this.InsertionPoint.Y = pair.DoubleValue;
                    break;
                case 30:
                    this.InsertionPoint.Z = pair.DoubleValue;
                    break;
                case 11:
                    this.XAxisDirection.X = pair.DoubleValue;
                    break;
                case 21:
                    this.XAxisDirection.Y = pair.DoubleValue;
                    break;
                case 31:
                    this.XAxisDirection.Z = pair.DoubleValue;
                    break;
                case 40:
                    this.InitialTextHeight = (pair.DoubleValue);
                    break;
                case 41:
                    this.ReferenceRectangleWidth = (pair.DoubleValue);
                    break;
                case 42:
                    this.HorizontalWidth = (pair.DoubleValue);
                    break;
                case 43:
                    this.VerticalHeight = (pair.DoubleValue);
                    break;
                case 44:
                    this.LineSpacingFactor = (pair.DoubleValue);
                    break;
                case 45:
                    this.FillBoxScale = (pair.DoubleValue);
                    break;
                case 48:
                    this.ColumnWidth = (pair.DoubleValue);
                    break;
                case 49:
                    this.ColumnGutter = (pair.DoubleValue);
                    break;
                case 50:
                    if (_readingColumnData)
                    {
                        if (_readColumnCount)
                        {
                            ColumnHeights.Add(pair.DoubleValue);
                        }
                        else
                        {
                            var columnCount = (int)pair.DoubleValue;
                            _readColumnCount = true;
                        }
                    }
                    else
                    {
                        RotationAngle = pair.DoubleValue;
                    }

                    break;
                case 63:
                    this.BackgroundFillColor = DxfColor.FromRawValue(pair.ShortValue);
                    break;
                case 71:
                    this.AttachmentPoint = (DxfAttachmentPoint)(pair.ShortValue);
                    break;
                case 72:
                    this.DrawingDirection = (DxfDrawingDirection)(pair.ShortValue);
                    break;
                case 73:
                    this.LineSpacingStyle = (DxfMTextLineSpacingStyle)(pair.ShortValue);
                    break;
                case 75:
                    this.ColumnType = (pair.ShortValue);
                    _readingColumnData = true;
                    break;
                case 76:
                    this.ColumnCount = (int)(pair.ShortValue);
                    break;
                case 78:
                    this.IsColumnFlowReversed = BoolShort(pair.ShortValue);
                    break;
                case 79:
                    this.IsColumnAutoHeight = BoolShort(pair.ShortValue);
                    break;
                case 90:
                    this.BackgroundFillSetting = (DxfBackgroundFillSetting)(pair.IntegerValue);
                    break;
                case 210:
                    this.ExtrusionDirection.X = pair.DoubleValue;
                    break;
                case 220:
                    this.ExtrusionDirection.Y = pair.DoubleValue;
                    break;
                case 230:
                    this.ExtrusionDirection.Z = pair.DoubleValue;
                    break;
                case 420:
                case 421:
                case 422:
                case 423:
                case 424:
                case 425:
                case 426:
                case 427:
                case 428:
                case 429:
                    this.BackgroundColorRGB = (pair.IntegerValue);
                    break;
                case 430:
                case 431:
                case 432:
                case 433:
                case 434:
                case 435:
                case 436:
                case 437:
                case 438:
                case 439:
                    this.BackgroundColorName = (pair.StringValue);
                    break;
                case 441:
                    this.BackgroundFillColorTransparency = (pair.IntegerValue);
                    break;
                default:
                    return base.TrySetPair(pair);
            }

            return true;
        }
    }

    public partial class DxfProxyEntity
    {
        public int ObjectDrawingFormatVersion
        {
            // lower word
            get { return (int)(ObjectDrawingFormat & 0xFFFF); }
            set { ObjectDrawingFormat |= (uint)value & 0xFFFF; }
        }

        public int ObjectMaintenanceReleaseVersion
        {
            // upper word
            get { return (int)(ObjectDrawingFormat >> 4); }
            set { ObjectDrawingFormat = (uint)(value << 4) + ObjectDrawingFormat & 0xFFFF; }
        }
    }

    public partial class DxfPolyline : IDxfHasChildrenWithHandle
    {
        public new double Elevation
        {
            get { return Location.Z; }
            set { Location.Z = value; }
        }

        private List<DxfVertex> vertices = new List<DxfVertex>();
        private DxfSeqend seqend = new DxfSeqend();

        public List<DxfVertex> Vertices { get { return vertices; } }

        public DxfSeqend Seqend
        {
            get { return seqend; }
            set { seqend = value; }
        }

        protected override void AddTrailingCodePairs(List<DxfCodePair> pairs, DxfAcadVersion version, bool outputHandles)
        {
            foreach (var vertex in Vertices)
            {
                pairs.AddRange(vertex.GetValuePairs(version, outputHandles));
            }

            if (Seqend != null)
            {
                pairs.AddRange(Seqend.GetValuePairs(version, outputHandles));
            }
        }

        IEnumerable<IDxfHasHandle> IDxfHasChildrenWithHandle.GetChildren()
        {
            foreach (var vertex in vertices)
            {
                if (vertex != null)
                {
                    yield return vertex;
                }
            }

            if (seqend != null)
            {
                yield return seqend;
            }
        }
    }

    public partial class DxfLeader
    {
        private List<DxfPoint> vertices = new List<DxfPoint>();
        public List<DxfPoint> Vertices
        {
            get { return vertices; }
        }

        protected override DxfEntity PostParse()
        {
            Debug.Assert((VertexCount == VerticesX.Count) && (VertexCount == VerticesY.Count) && (VertexCount == VerticesZ.Count));
            for (int i = 0; i < VertexCount; i++)
            {
                Vertices.Add(new DxfPoint(VerticesX[i], VerticesY[i], VerticesZ[i]));
            }

            VerticesX.Clear();
            VerticesY.Clear();
            VerticesZ.Clear();
            return this;
        }
    }

    public partial class DxfImage
    {
        private List<DxfPoint> clippingVertices = new List<DxfPoint>();
        public List<DxfPoint> ClippingVertices
        {
            get { return clippingVertices; }
        }

        protected override DxfEntity PostParse()
        {
            Debug.Assert((ClippingVertexCount == ClippingVerticesX.Count) && (ClippingVertexCount == ClippingVerticesY.Count));
            clippingVertices.AddRange(ClippingVerticesX.Zip(ClippingVerticesY, (x, y) => new DxfPoint(x, y, 0.0)));
            ClippingVerticesX.Clear();
            ClippingVerticesY.Clear();
            return this;
        }
    }

    public partial class DxfInsert : IDxfHasChildrenWithHandle
    {
        private List<DxfAttribute> attributes = new List<DxfAttribute>();
        private DxfSeqend seqend = new DxfSeqend();

        public List<DxfAttribute> Attributes { get { return attributes; } }

        public DxfSeqend Seqend
        {
            get { return seqend; }
            set { seqend = value; }
        }

        protected override void AddTrailingCodePairs(List<DxfCodePair> pairs, DxfAcadVersion version, bool outputHandles)
        {
            foreach (var attribute in Attributes)
            {
                pairs.AddRange(attribute.GetValuePairs(version, outputHandles));
            }

            if (Seqend != null)
            {
                pairs.AddRange(Seqend.GetValuePairs(version, outputHandles));
            }
        }

        IEnumerable<IDxfHasHandle> IDxfHasChildrenWithHandle.GetChildren()
        {
            foreach (var attribute in attributes)
            {
                if (attribute != null)
                {
                    yield return attribute;
                }
            }

            if (seqend != null)
            {
                yield return seqend;
            }
        }
    }

    public partial class DxfLwPolyline
    {
        internal override DxfEntity PopulateFromBuffer(DxfCodePairBufferReader buffer)
        {
            while (buffer.ItemsRemain)
            {
                var pair = buffer.Peek();
                if (pair.Code == 0)
                {
                    break;
                }

                if (TrySetExtensionData(pair, buffer))
                {
                    pair = buffer.Peek();
                }

                switch (pair.Code)
                {
                    case 10:
                        // start a new vertex
                        Vertices.Add(new DxfLwPolylineVertex());
                        Vertices.Last().X = pair.DoubleValue;
                        break;
                    case 20:
                        Vertices.Last().Y = pair.DoubleValue;
                        break;
                    case 40:
                        Vertices.Last().StartingWidth = pair.DoubleValue;
                        break;
                    case 41:
                        Vertices.Last().EndingWidth = pair.DoubleValue;
                        break;
                    case 42:
                        Vertices.Last().Bulge = pair.DoubleValue;
                        break;
                    case 91:
                        Vertices.Last().Identifier = pair.IntegerValue;
                        break;
                    default:
                        if (!base.TrySetPair(pair))
                        {
                            ExcessCodePairs.Add(pair);
                        }
                        break;
                }

                buffer.Advance();
            }

            return PostParse();
        }
    }

    public partial class DxfMLine
    {
        public List<DxfPoint> Vertices { get; } = new List<DxfPoint>();
        public List<DxfVector> SegmentDirections { get; } = new List<DxfVector>();
        public List<DxfVector> MiterDirections { get; } = new List<DxfVector>();

        protected override DxfEntity PostParse()
        {
            Debug.Assert(VertexCount == VertexX.Count && VertexCount == VertexY.Count && VertexCount == VertexZ.Count);
            for (int i = 0; i < VertexCount; i++)
            {
                Vertices.Add(new DxfPoint(VertexX[i], VertexY[i], VertexZ[i]));
            }

            VertexX.Clear();
            VertexY.Clear();
            VertexZ.Clear();

            Debug.Assert(VertexCount == SegmentDirectionX.Count && VertexCount == SegmentDirectionY.Count && VertexCount == SegmentDirectionY.Count);
            for (int i = 0; i < VertexCount; i++)
            {
                Vertices.Add(new DxfPoint(SegmentDirectionX[i], SegmentDirectionY[i], SegmentDirectionY[i]));
            }

            SegmentDirectionX.Clear();
            SegmentDirectionY.Clear();
            SegmentDirectionY.Clear();

            Debug.Assert(VertexCount == MiterDirectionX.Count && VertexCount == MiterDirectionY.Count && VertexCount == MiterDirectionZ.Count);
            for (int i = 0; i < VertexCount; i++)
            {
                Vertices.Add(new DxfPoint(MiterDirectionX[i], MiterDirectionY[i], MiterDirectionZ[i]));
            }

            MiterDirectionX.Clear();
            MiterDirectionY.Clear();
            MiterDirectionZ.Clear();

            return this;
        }
    }

    public partial class DxfEntitySection
    {
        public List<DxfPoint> Vertices { get; } = new List<DxfPoint>();
        public List<DxfPoint> BackLineVertices { get; } = new List<DxfPoint>();

        protected override DxfEntity PostParse()
        {
            Debug.Assert(VertexCount == VertexX.Count && VertexCount == VertexY.Count && VertexCount == VertexZ.Count);
            for (int i = 0; i < VertexCount; i++)
            {
                Vertices.Add(new DxfPoint(VertexX[i], VertexY[i], VertexZ[i]));
            }

            VertexX.Clear();
            VertexY.Clear();
            VertexZ.Clear();

            Debug.Assert(BackLineVertexCount == BackLineVertexX.Count && BackLineVertexCount == BackLineVertexY.Count && BackLineVertexCount == BackLineVertexZ.Count);
            for (int i = 0; i < BackLineVertexCount; i++)
            {
                BackLineVertices.Add(new DxfPoint(BackLineVertexX[i], BackLineVertexY[i], BackLineVertexZ[i]));
            }

            BackLineVertexX.Clear();
            BackLineVertexY.Clear();
            BackLineVertexZ.Clear();

            return this;
        }
    }

    public partial class DxfSpline
    {
        public int NumberOfKnots
        {
            get { return KnotValues.Count; }
        }

        public int NumberOfControlPoints
        {
            get { return ControlPoints.Count; }
        }

        public int NumberOfFitPoints
        {
            get { return FitPoints.Count; }
        }

        private List<DxfPoint> controlPoints = new List<DxfPoint>();
        public List<DxfPoint> ControlPoints
        {
            get { return controlPoints; }
        }

        private List<DxfPoint> fitPoints = new List<DxfPoint>();
        public List<DxfPoint> FitPoints
        {
            get { return fitPoints; }
        }

        protected override DxfEntity PostParse()
        {
            Debug.Assert((ControlPointX.Count == ControlPointY.Count) && (ControlPointX.Count == ControlPointZ.Count));
            for (int i = 0; i < ControlPointX.Count; i++)
            {
                controlPoints.Add(new DxfPoint(ControlPointX[i], ControlPointY[i], ControlPointZ[i]));
            }

            ControlPointX.Clear();
            ControlPointY.Clear();
            ControlPointZ.Clear();

            Debug.Assert((FitPointX.Count == FitPointY.Count) && (FitPointX.Count == FitPointZ.Count));
            for (int i = 0; i < FitPointX.Count; i++)
            {
                fitPoints.Add(new DxfPoint(FitPointX[i], FitPointY[i], FitPointZ[i]));
            }

            FitPointX.Clear();
            FitPointY.Clear();
            FitPointZ.Clear();

            return this;
        }
    }

    public partial class DxfUnderlay
    {
        public List<DxfPoint> BoundaryPoints { get; } = new List<DxfPoint>();

        protected override DxfEntity PostParse()
        {
            Debug.Assert(PointX.Count == PointY.Count);
            for (int i = 0; i < PointX.Count; i++)
            {
                BoundaryPoints.Add(new DxfPoint(PointX[i], PointY[i], 0.0));
            }

            PointX.Clear();
            PointY.Clear();

            return this;
        }
    }
=======
>>>>>>> 4d2f3394
}<|MERGE_RESOLUTION|>--- conflicted
+++ resolved
@@ -303,798 +303,4 @@
             }
         }
     }
-<<<<<<< HEAD
-
-    public partial class DxfAttribute : IDxfHasChildrenWithHandle
-    {
-        private const string AcDbXrecordText = "AcDbXrecord";
-        private string _lastSubclassMarker;
-        private bool _isVersionSet;
-        private int _xrecCode70Count = 0;
-
-        public DxfMText MText { get; internal set; } = new DxfMText();
-
-        internal override bool TrySetPair(DxfCodePair pair)
-        {
-            switch (pair.Code)
-            {
-                case 100:
-                    _lastSubclassMarker = pair.StringValue;
-                    break;
-                case 1:
-                    this.Value = (pair.StringValue);
-                    break;
-                case 2:
-                    if (_lastSubclassMarker == AcDbXrecordText) XRecordTag = pair.StringValue;
-                    else AttributeTag = pair.StringValue;
-                    break;
-                case 7:
-                    this.TextStyleName = (pair.StringValue);
-                    break;
-                case 10:
-                    if (_lastSubclassMarker == AcDbXrecordText) AlignmentPoint.X = pair.DoubleValue;
-                    else Location.X = pair.DoubleValue;
-                    break;
-                case 20:
-                    if (_lastSubclassMarker == AcDbXrecordText) AlignmentPoint.Y = pair.DoubleValue;
-                    else Location.Y = pair.DoubleValue;
-                    break;
-                case 30:
-                    if (_lastSubclassMarker == AcDbXrecordText) AlignmentPoint.Z = pair.DoubleValue;
-                    else Location.Z = pair.DoubleValue;
-                    break;
-                case 11:
-                    this.SecondAlignmentPoint.X = pair.DoubleValue;
-                    break;
-                case 21:
-                    this.SecondAlignmentPoint.Y = pair.DoubleValue;
-                    break;
-                case 31:
-                    this.SecondAlignmentPoint.Z = pair.DoubleValue;
-                    break;
-                case 39:
-                    this.Thickness = (pair.DoubleValue);
-                    break;
-                case 40:
-                    if (_lastSubclassMarker == AcDbXrecordText) AnnotationScale = pair.DoubleValue;
-                    else TextHeight = pair.DoubleValue;
-                    break;
-                case 41:
-                    this.RelativeXScaleFactor = (pair.DoubleValue);
-                    break;
-                case 50:
-                    this.Rotation = (pair.DoubleValue);
-                    break;
-                case 51:
-                    this.ObliqueAngle = (pair.DoubleValue);
-                    break;
-                case 70:
-                    if (_lastSubclassMarker == AcDbXrecordText)
-                    {
-                        switch (_xrecCode70Count)
-                        {
-                            case 0:
-                                MTextFlag = (DxfMTextFlag)pair.ShortValue;
-                                break;
-                            case 1:
-                                IsReallyLocked = BoolShort(pair.ShortValue);
-                                break;
-                            case 2:
-                                SecondaryAttributeCount = pair.ShortValue;
-                                break;
-                            default:
-                                Debug.Assert(false, "Unexpected extra values");
-                                break;
-                        }
-
-                        _xrecCode70Count++;
-                    }
-                    else
-                    {
-                        Flags = pair.ShortValue;
-                    }
-                    break;
-                case 71:
-                    this.TextGenerationFlags = (int)(pair.ShortValue);
-                    break;
-                case 72:
-                    this.HorizontalTextJustification = (DxfHorizontalTextJustification)(pair.ShortValue);
-                    break;
-                case 73:
-                    this.FieldLength = (pair.ShortValue);
-                    break;
-                case 74:
-                    this.VerticalTextJustification = (DxfVerticalTextJustification)(pair.ShortValue);
-                    break;
-                case 210:
-                    this.Normal.X = pair.DoubleValue;
-                    break;
-                case 220:
-                    this.Normal.Y = pair.DoubleValue;
-                    break;
-                case 230:
-                    this.Normal.Z = pair.DoubleValue;
-                    break;
-                case 280:
-                    if (_lastSubclassMarker == AcDbXrecordText) KeepDuplicateRecords = pair.BoolValue;
-                    else if (!_isVersionSet)
-                    {
-                        Version = (DxfVersion)pair.ShortValue;
-                        _isVersionSet = true;
-                    }
-                    else IsLockedInBlock = BoolShort(pair.ShortValue);
-                    break;
-                case 340:
-                    this.SecondaryAttributeHandles.Add(UIntHandle(pair.StringValue));
-                    break;
-                default:
-                    return base.TrySetPair(pair);
-            }
-
-            return true;
-        }
-
-        protected override void AddTrailingCodePairs(List<DxfCodePair> pairs, DxfAcadVersion version, bool outputHandles)
-        {
-            pairs.AddRange(MText.GetValuePairs(version, outputHandles));
-        }
-
-        IEnumerable<IDxfHasHandle> IDxfHasChildrenWithHandle.GetChildren()
-        {
-            if (MText != null)
-            {
-                yield return MText;
-            }
-        }
-    }
-
-    public partial class DxfAttributeDefinition : IDxfHasChildrenWithHandle
-    {
-        private const string AcDbXrecordText = "AcDbXrecord";
-        private string _lastSubclassMarker;
-        private bool _isVersionSet;
-        private int _xrecCode70Count = 0;
-
-        public DxfMText MText { get; internal set; } = new DxfMText();
-
-        internal override bool TrySetPair(DxfCodePair pair)
-        {
-            switch (pair.Code)
-            {
-                case 100:
-                    _lastSubclassMarker = pair.StringValue;
-                    break;
-                case 1:
-                    Value = pair.StringValue;
-                    break;
-                case 2:
-                    if (_lastSubclassMarker == AcDbXrecordText) XRecordTag = pair.StringValue;
-                    else TextTag = pair.StringValue;
-                    break;
-                case 3:
-                    Prompt = pair.StringValue;
-                    break;
-                case 7:
-                    TextStyleName = pair.StringValue;
-                    break;
-                case 10:
-                    if (_lastSubclassMarker == AcDbXrecordText) AlignmentPoint.X = pair.DoubleValue;
-                    else Location.X = pair.DoubleValue;
-                    break;
-                case 20:
-                    if (_lastSubclassMarker == AcDbXrecordText) AlignmentPoint.Y = pair.DoubleValue;
-                    else Location.Y = pair.DoubleValue;
-                    break;
-                case 30:
-                    if (_lastSubclassMarker == AcDbXrecordText) AlignmentPoint.Z = pair.DoubleValue;
-                    else Location.Z = pair.DoubleValue;
-                    break;
-                case 11:
-                    SecondAlignmentPoint.X = pair.DoubleValue;
-                    break;
-                case 21:
-                    SecondAlignmentPoint.Y = pair.DoubleValue;
-                    break;
-                case 31:
-                    SecondAlignmentPoint.Z = pair.DoubleValue;
-                    break;
-                case 39:
-                    Thickness = pair.DoubleValue;
-                    break;
-                case 40:
-                    if (_lastSubclassMarker == AcDbXrecordText) AnnotationScale = pair.DoubleValue;
-                    else TextHeight = pair.DoubleValue;
-                    break;
-                case 41:
-                    RelativeXScaleFactor = pair.DoubleValue;
-                    break;
-                case 50:
-                    Rotation = pair.DoubleValue;
-                    break;
-                case 51:
-                    ObliqueAngle = pair.DoubleValue;
-                    break;
-                case 70:
-                    if (_lastSubclassMarker == AcDbXrecordText)
-                    {
-                        switch (_xrecCode70Count)
-                        {
-                            case 0:
-                                MTextFlag = (DxfMTextFlag)pair.ShortValue;
-                                break;
-                            case 1:
-                                IsReallyLocked = BoolShort(pair.ShortValue);
-                                break;
-                            case 2:
-                                SecondaryAttributeCount = pair.ShortValue;
-                                break;
-                            default:
-                                Debug.Assert(false, "Unexpected extra values");
-                                break;
-                        }
-
-                        _xrecCode70Count++;
-                    }
-                    else
-                    {
-                        Flags = pair.ShortValue;
-                    }
-                    break;
-                case 71:
-                    TextGenerationFlags = pair.ShortValue;
-                    break;
-                case 72:
-                    HorizontalTextJustification = (DxfHorizontalTextJustification)pair.ShortValue;
-                    break;
-                case 73:
-                    FieldLength = pair.ShortValue;
-                    break;
-                case 74:
-                    VerticalTextJustification = (DxfVerticalTextJustification)pair.ShortValue;
-                    break;
-                case 210:
-                    Normal.X = pair.DoubleValue;
-                    break;
-                case 220:
-                    Normal.Y = pair.DoubleValue;
-                    break;
-                case 230:
-                    Normal.Z = pair.DoubleValue;
-                    break;
-                case 280:
-                    if (_lastSubclassMarker == AcDbXrecordText) KeepDuplicateRecords = pair.BoolValue;
-                    else if (!_isVersionSet)
-                    {
-                        Version = (DxfVersion)pair.ShortValue;
-                        _isVersionSet = true;
-                    }
-                    else IsLockedInBlock = BoolShort(pair.ShortValue);
-                    break;
-                case 340:
-                    SecondaryAttributeHandles.Add(UIntHandle(pair.StringValue));
-                    break;
-                default:
-                    return base.TrySetPair(pair);
-            }
-
-            return true;
-        }
-
-        protected override void AddTrailingCodePairs(List<DxfCodePair> pairs, DxfAcadVersion version, bool outputHandles)
-        {
-            pairs.AddRange(MText.GetValuePairs(version, outputHandles));
-        }
-
-        IEnumerable<IDxfHasHandle> IDxfHasChildrenWithHandle.GetChildren()
-        {
-            if (MText != null)
-            {
-                yield return MText;
-            }
-        }
-    }
-
-    public partial class DxfMText
-    {
-        private bool _readingColumnData = false;
-        private bool _readColumnCount = false;
-
-        internal override bool TrySetPair(DxfCodePair pair)
-        {
-            switch (pair.Code)
-            {
-                case 1:
-                    this.Text = (pair.StringValue);
-                    break;
-                case 3:
-                    ExtendedText.Add(pair.StringValue);
-                    break;
-                case 7:
-                    this.TextStyleName = (pair.StringValue);
-                    break;
-                case 10:
-                    this.InsertionPoint.X = pair.DoubleValue;
-                    break;
-                case 20:
-                    this.InsertionPoint.Y = pair.DoubleValue;
-                    break;
-                case 30:
-                    this.InsertionPoint.Z = pair.DoubleValue;
-                    break;
-                case 11:
-                    this.XAxisDirection.X = pair.DoubleValue;
-                    break;
-                case 21:
-                    this.XAxisDirection.Y = pair.DoubleValue;
-                    break;
-                case 31:
-                    this.XAxisDirection.Z = pair.DoubleValue;
-                    break;
-                case 40:
-                    this.InitialTextHeight = (pair.DoubleValue);
-                    break;
-                case 41:
-                    this.ReferenceRectangleWidth = (pair.DoubleValue);
-                    break;
-                case 42:
-                    this.HorizontalWidth = (pair.DoubleValue);
-                    break;
-                case 43:
-                    this.VerticalHeight = (pair.DoubleValue);
-                    break;
-                case 44:
-                    this.LineSpacingFactor = (pair.DoubleValue);
-                    break;
-                case 45:
-                    this.FillBoxScale = (pair.DoubleValue);
-                    break;
-                case 48:
-                    this.ColumnWidth = (pair.DoubleValue);
-                    break;
-                case 49:
-                    this.ColumnGutter = (pair.DoubleValue);
-                    break;
-                case 50:
-                    if (_readingColumnData)
-                    {
-                        if (_readColumnCount)
-                        {
-                            ColumnHeights.Add(pair.DoubleValue);
-                        }
-                        else
-                        {
-                            var columnCount = (int)pair.DoubleValue;
-                            _readColumnCount = true;
-                        }
-                    }
-                    else
-                    {
-                        RotationAngle = pair.DoubleValue;
-                    }
-
-                    break;
-                case 63:
-                    this.BackgroundFillColor = DxfColor.FromRawValue(pair.ShortValue);
-                    break;
-                case 71:
-                    this.AttachmentPoint = (DxfAttachmentPoint)(pair.ShortValue);
-                    break;
-                case 72:
-                    this.DrawingDirection = (DxfDrawingDirection)(pair.ShortValue);
-                    break;
-                case 73:
-                    this.LineSpacingStyle = (DxfMTextLineSpacingStyle)(pair.ShortValue);
-                    break;
-                case 75:
-                    this.ColumnType = (pair.ShortValue);
-                    _readingColumnData = true;
-                    break;
-                case 76:
-                    this.ColumnCount = (int)(pair.ShortValue);
-                    break;
-                case 78:
-                    this.IsColumnFlowReversed = BoolShort(pair.ShortValue);
-                    break;
-                case 79:
-                    this.IsColumnAutoHeight = BoolShort(pair.ShortValue);
-                    break;
-                case 90:
-                    this.BackgroundFillSetting = (DxfBackgroundFillSetting)(pair.IntegerValue);
-                    break;
-                case 210:
-                    this.ExtrusionDirection.X = pair.DoubleValue;
-                    break;
-                case 220:
-                    this.ExtrusionDirection.Y = pair.DoubleValue;
-                    break;
-                case 230:
-                    this.ExtrusionDirection.Z = pair.DoubleValue;
-                    break;
-                case 420:
-                case 421:
-                case 422:
-                case 423:
-                case 424:
-                case 425:
-                case 426:
-                case 427:
-                case 428:
-                case 429:
-                    this.BackgroundColorRGB = (pair.IntegerValue);
-                    break;
-                case 430:
-                case 431:
-                case 432:
-                case 433:
-                case 434:
-                case 435:
-                case 436:
-                case 437:
-                case 438:
-                case 439:
-                    this.BackgroundColorName = (pair.StringValue);
-                    break;
-                case 441:
-                    this.BackgroundFillColorTransparency = (pair.IntegerValue);
-                    break;
-                default:
-                    return base.TrySetPair(pair);
-            }
-
-            return true;
-        }
-    }
-
-    public partial class DxfProxyEntity
-    {
-        public int ObjectDrawingFormatVersion
-        {
-            // lower word
-            get { return (int)(ObjectDrawingFormat & 0xFFFF); }
-            set { ObjectDrawingFormat |= (uint)value & 0xFFFF; }
-        }
-
-        public int ObjectMaintenanceReleaseVersion
-        {
-            // upper word
-            get { return (int)(ObjectDrawingFormat >> 4); }
-            set { ObjectDrawingFormat = (uint)(value << 4) + ObjectDrawingFormat & 0xFFFF; }
-        }
-    }
-
-    public partial class DxfPolyline : IDxfHasChildrenWithHandle
-    {
-        public new double Elevation
-        {
-            get { return Location.Z; }
-            set { Location.Z = value; }
-        }
-
-        private List<DxfVertex> vertices = new List<DxfVertex>();
-        private DxfSeqend seqend = new DxfSeqend();
-
-        public List<DxfVertex> Vertices { get { return vertices; } }
-
-        public DxfSeqend Seqend
-        {
-            get { return seqend; }
-            set { seqend = value; }
-        }
-
-        protected override void AddTrailingCodePairs(List<DxfCodePair> pairs, DxfAcadVersion version, bool outputHandles)
-        {
-            foreach (var vertex in Vertices)
-            {
-                pairs.AddRange(vertex.GetValuePairs(version, outputHandles));
-            }
-
-            if (Seqend != null)
-            {
-                pairs.AddRange(Seqend.GetValuePairs(version, outputHandles));
-            }
-        }
-
-        IEnumerable<IDxfHasHandle> IDxfHasChildrenWithHandle.GetChildren()
-        {
-            foreach (var vertex in vertices)
-            {
-                if (vertex != null)
-                {
-                    yield return vertex;
-                }
-            }
-
-            if (seqend != null)
-            {
-                yield return seqend;
-            }
-        }
-    }
-
-    public partial class DxfLeader
-    {
-        private List<DxfPoint> vertices = new List<DxfPoint>();
-        public List<DxfPoint> Vertices
-        {
-            get { return vertices; }
-        }
-
-        protected override DxfEntity PostParse()
-        {
-            Debug.Assert((VertexCount == VerticesX.Count) && (VertexCount == VerticesY.Count) && (VertexCount == VerticesZ.Count));
-            for (int i = 0; i < VertexCount; i++)
-            {
-                Vertices.Add(new DxfPoint(VerticesX[i], VerticesY[i], VerticesZ[i]));
-            }
-
-            VerticesX.Clear();
-            VerticesY.Clear();
-            VerticesZ.Clear();
-            return this;
-        }
-    }
-
-    public partial class DxfImage
-    {
-        private List<DxfPoint> clippingVertices = new List<DxfPoint>();
-        public List<DxfPoint> ClippingVertices
-        {
-            get { return clippingVertices; }
-        }
-
-        protected override DxfEntity PostParse()
-        {
-            Debug.Assert((ClippingVertexCount == ClippingVerticesX.Count) && (ClippingVertexCount == ClippingVerticesY.Count));
-            clippingVertices.AddRange(ClippingVerticesX.Zip(ClippingVerticesY, (x, y) => new DxfPoint(x, y, 0.0)));
-            ClippingVerticesX.Clear();
-            ClippingVerticesY.Clear();
-            return this;
-        }
-    }
-
-    public partial class DxfInsert : IDxfHasChildrenWithHandle
-    {
-        private List<DxfAttribute> attributes = new List<DxfAttribute>();
-        private DxfSeqend seqend = new DxfSeqend();
-
-        public List<DxfAttribute> Attributes { get { return attributes; } }
-
-        public DxfSeqend Seqend
-        {
-            get { return seqend; }
-            set { seqend = value; }
-        }
-
-        protected override void AddTrailingCodePairs(List<DxfCodePair> pairs, DxfAcadVersion version, bool outputHandles)
-        {
-            foreach (var attribute in Attributes)
-            {
-                pairs.AddRange(attribute.GetValuePairs(version, outputHandles));
-            }
-
-            if (Seqend != null)
-            {
-                pairs.AddRange(Seqend.GetValuePairs(version, outputHandles));
-            }
-        }
-
-        IEnumerable<IDxfHasHandle> IDxfHasChildrenWithHandle.GetChildren()
-        {
-            foreach (var attribute in attributes)
-            {
-                if (attribute != null)
-                {
-                    yield return attribute;
-                }
-            }
-
-            if (seqend != null)
-            {
-                yield return seqend;
-            }
-        }
-    }
-
-    public partial class DxfLwPolyline
-    {
-        internal override DxfEntity PopulateFromBuffer(DxfCodePairBufferReader buffer)
-        {
-            while (buffer.ItemsRemain)
-            {
-                var pair = buffer.Peek();
-                if (pair.Code == 0)
-                {
-                    break;
-                }
-
-                if (TrySetExtensionData(pair, buffer))
-                {
-                    pair = buffer.Peek();
-                }
-
-                switch (pair.Code)
-                {
-                    case 10:
-                        // start a new vertex
-                        Vertices.Add(new DxfLwPolylineVertex());
-                        Vertices.Last().X = pair.DoubleValue;
-                        break;
-                    case 20:
-                        Vertices.Last().Y = pair.DoubleValue;
-                        break;
-                    case 40:
-                        Vertices.Last().StartingWidth = pair.DoubleValue;
-                        break;
-                    case 41:
-                        Vertices.Last().EndingWidth = pair.DoubleValue;
-                        break;
-                    case 42:
-                        Vertices.Last().Bulge = pair.DoubleValue;
-                        break;
-                    case 91:
-                        Vertices.Last().Identifier = pair.IntegerValue;
-                        break;
-                    default:
-                        if (!base.TrySetPair(pair))
-                        {
-                            ExcessCodePairs.Add(pair);
-                        }
-                        break;
-                }
-
-                buffer.Advance();
-            }
-
-            return PostParse();
-        }
-    }
-
-    public partial class DxfMLine
-    {
-        public List<DxfPoint> Vertices { get; } = new List<DxfPoint>();
-        public List<DxfVector> SegmentDirections { get; } = new List<DxfVector>();
-        public List<DxfVector> MiterDirections { get; } = new List<DxfVector>();
-
-        protected override DxfEntity PostParse()
-        {
-            Debug.Assert(VertexCount == VertexX.Count && VertexCount == VertexY.Count && VertexCount == VertexZ.Count);
-            for (int i = 0; i < VertexCount; i++)
-            {
-                Vertices.Add(new DxfPoint(VertexX[i], VertexY[i], VertexZ[i]));
-            }
-
-            VertexX.Clear();
-            VertexY.Clear();
-            VertexZ.Clear();
-
-            Debug.Assert(VertexCount == SegmentDirectionX.Count && VertexCount == SegmentDirectionY.Count && VertexCount == SegmentDirectionY.Count);
-            for (int i = 0; i < VertexCount; i++)
-            {
-                Vertices.Add(new DxfPoint(SegmentDirectionX[i], SegmentDirectionY[i], SegmentDirectionY[i]));
-            }
-
-            SegmentDirectionX.Clear();
-            SegmentDirectionY.Clear();
-            SegmentDirectionY.Clear();
-
-            Debug.Assert(VertexCount == MiterDirectionX.Count && VertexCount == MiterDirectionY.Count && VertexCount == MiterDirectionZ.Count);
-            for (int i = 0; i < VertexCount; i++)
-            {
-                Vertices.Add(new DxfPoint(MiterDirectionX[i], MiterDirectionY[i], MiterDirectionZ[i]));
-            }
-
-            MiterDirectionX.Clear();
-            MiterDirectionY.Clear();
-            MiterDirectionZ.Clear();
-
-            return this;
-        }
-    }
-
-    public partial class DxfEntitySection
-    {
-        public List<DxfPoint> Vertices { get; } = new List<DxfPoint>();
-        public List<DxfPoint> BackLineVertices { get; } = new List<DxfPoint>();
-
-        protected override DxfEntity PostParse()
-        {
-            Debug.Assert(VertexCount == VertexX.Count && VertexCount == VertexY.Count && VertexCount == VertexZ.Count);
-            for (int i = 0; i < VertexCount; i++)
-            {
-                Vertices.Add(new DxfPoint(VertexX[i], VertexY[i], VertexZ[i]));
-            }
-
-            VertexX.Clear();
-            VertexY.Clear();
-            VertexZ.Clear();
-
-            Debug.Assert(BackLineVertexCount == BackLineVertexX.Count && BackLineVertexCount == BackLineVertexY.Count && BackLineVertexCount == BackLineVertexZ.Count);
-            for (int i = 0; i < BackLineVertexCount; i++)
-            {
-                BackLineVertices.Add(new DxfPoint(BackLineVertexX[i], BackLineVertexY[i], BackLineVertexZ[i]));
-            }
-
-            BackLineVertexX.Clear();
-            BackLineVertexY.Clear();
-            BackLineVertexZ.Clear();
-
-            return this;
-        }
-    }
-
-    public partial class DxfSpline
-    {
-        public int NumberOfKnots
-        {
-            get { return KnotValues.Count; }
-        }
-
-        public int NumberOfControlPoints
-        {
-            get { return ControlPoints.Count; }
-        }
-
-        public int NumberOfFitPoints
-        {
-            get { return FitPoints.Count; }
-        }
-
-        private List<DxfPoint> controlPoints = new List<DxfPoint>();
-        public List<DxfPoint> ControlPoints
-        {
-            get { return controlPoints; }
-        }
-
-        private List<DxfPoint> fitPoints = new List<DxfPoint>();
-        public List<DxfPoint> FitPoints
-        {
-            get { return fitPoints; }
-        }
-
-        protected override DxfEntity PostParse()
-        {
-            Debug.Assert((ControlPointX.Count == ControlPointY.Count) && (ControlPointX.Count == ControlPointZ.Count));
-            for (int i = 0; i < ControlPointX.Count; i++)
-            {
-                controlPoints.Add(new DxfPoint(ControlPointX[i], ControlPointY[i], ControlPointZ[i]));
-            }
-
-            ControlPointX.Clear();
-            ControlPointY.Clear();
-            ControlPointZ.Clear();
-
-            Debug.Assert((FitPointX.Count == FitPointY.Count) && (FitPointX.Count == FitPointZ.Count));
-            for (int i = 0; i < FitPointX.Count; i++)
-            {
-                fitPoints.Add(new DxfPoint(FitPointX[i], FitPointY[i], FitPointZ[i]));
-            }
-
-            FitPointX.Clear();
-            FitPointY.Clear();
-            FitPointZ.Clear();
-
-            return this;
-        }
-    }
-
-    public partial class DxfUnderlay
-    {
-        public List<DxfPoint> BoundaryPoints { get; } = new List<DxfPoint>();
-
-        protected override DxfEntity PostParse()
-        {
-            Debug.Assert(PointX.Count == PointY.Count);
-            for (int i = 0; i < PointX.Count; i++)
-            {
-                BoundaryPoints.Add(new DxfPoint(PointX[i], PointY[i], 0.0));
-            }
-
-            PointX.Clear();
-            PointY.Clear();
-
-            return this;
-        }
-    }
-=======
->>>>>>> 4d2f3394
 }