﻿// Copyright (c) IxMilia.  All Rights Reserved.  Licensed under the Apache License, Version 2.0.  See License.txt in the project root for license information.

using System.Collections.Generic;
using System.Diagnostics;
using System.Linq;

namespace IxMilia.Dxf.Entities
{
    public partial class DxfLwPolyline
    {
<<<<<<< HEAD
        public override DxfEntityType EntityType { get { return DxfEntityType.LwPolyline; } }
        protected override DxfAcadVersion MinVersion { get { return DxfAcadVersion.R14; } }

        public int Flags { get; set; }
        public double ConstantWidth { get; set; }
        public double Thickness { get; set; }
        public List<DxfLwPolylineVertex> Vertices { get; private set; }
        public DxfVector ExtrusionDirection { get; set; }

        // Flags flags

        public bool IsClosed
        {
            get { return DxfHelpers.GetFlag(Flags, 1); }
            set
            {
                var flags = Flags;
                DxfHelpers.SetFlag(value, ref flags, 1);
                Flags = flags;
            }
        }

        public bool IsPLineGen
        {
            get { return DxfHelpers.GetFlag(Flags, 128); }
            set
            {
                var flags = Flags;
                DxfHelpers.SetFlag(value, ref flags, 128);
                Flags = flags;
            }
        }

        public DxfLwPolyline()
            : base()
=======
        public class DxfLwPolylineVertex
>>>>>>> 4d2f3394
        {
            public DxfPoint Location { get; set; }
            public int Identifier { get; set; }
            public double StartingWidth { get; set; }
            public double EndingWidth { get; set; }
            public double Bulge { get; set; }
        }

        private List<DxfLwPolylineVertex> vertices = new List<DxfLwPolylineVertex>();
        public List<DxfLwPolylineVertex> Vertices
        {
<<<<<<< HEAD
            base.Initialize();
            this.Flags = 0;
            this.ConstantWidth = 0.0;
            this.Thickness = 0.0;
            this.Vertices = new List<DxfLwPolylineVertex>();
            this.ExtrusionDirection = DxfVector.ZAxis;
        }

        protected override void AddValuePairs(List<DxfCodePair> pairs, DxfAcadVersion version, bool outputHandles)
        {
            base.AddValuePairs(pairs, version, outputHandles);
            pairs.Add(new DxfCodePair(100, "AcDbPolyline"));
            pairs.Add(new DxfCodePair(90, Vertices.Count));
            pairs.Add(new DxfCodePair(70, (short)(this.Flags)));
            if (this.ConstantWidth != 0.0)
            {
                pairs.Add(new DxfCodePair(43, (this.ConstantWidth)));
            }

            if (Elevation != 0.0)
            {
                pairs.Add(new DxfCodePair(38, Elevation));
            }
            if (this.Thickness != 0.0)
            {
                pairs.Add(new DxfCodePair(39, (this.Thickness)));
            }

            foreach (var item in Vertices)
            {
                pairs.Add(new DxfCodePair(10, item.X));
                pairs.Add(new DxfCodePair(20, item.Y));
                if (version >= DxfAcadVersion.R2013)
                {
                    pairs.Add(new DxfCodePair(91, item.Identifier));
                }
                if (item.StartingWidth != 0.0)
                {
                    pairs.Add(new DxfCodePair(40, item.StartingWidth));
                }
                if (item.EndingWidth != 0.0)
                {
                    pairs.Add(new DxfCodePair(41, item.EndingWidth));
                }
                if (item.Bulge != 0.0)
                {
                    pairs.Add(new DxfCodePair(42, item.Bulge));
                }
            }

            if (this.ExtrusionDirection != DxfVector.ZAxis)
            {
                pairs.Add(new DxfCodePair(210, ExtrusionDirection?.X ?? default(double)));
                pairs.Add(new DxfCodePair(220, ExtrusionDirection?.Y ?? default(double)));
                pairs.Add(new DxfCodePair(230, ExtrusionDirection?.Z ?? default(double)));
            }

        }
=======
            get { return vertices; }
        }

        protected override DxfEntity PostParse()
        {
            Debug.Assert((VertexCount == _vertexCoordinateX.Count) && (VertexCount == _vertexCoordinateY.Count));
            // TODO: how to read optional starting/ending width and bulge in this way?
            vertices.AddRange(_vertexCoordinateX.Zip(_vertexCoordinateY, (x, y) => new DxfLwPolylineVertex() { Location = new DxfPoint(x, y, 0.0) }));
            return this;
        }
>>>>>>> 4d2f3394
    }
}<|MERGE_RESOLUTION|>--- conflicted
+++ resolved
@@ -1,133 +1,60 @@
 ﻿// Copyright (c) IxMilia.  All Rights Reserved.  Licensed under the Apache License, Version 2.0.  See License.txt in the project root for license information.
 
-using System.Collections.Generic;
-using System.Diagnostics;
 using System.Linq;
 
 namespace IxMilia.Dxf.Entities
 {
     public partial class DxfLwPolyline
     {
-<<<<<<< HEAD
-        public override DxfEntityType EntityType { get { return DxfEntityType.LwPolyline; } }
-        protected override DxfAcadVersion MinVersion { get { return DxfAcadVersion.R14; } }
+        internal override DxfEntity PopulateFromBuffer(DxfCodePairBufferReader buffer)
+        {
+            while (buffer.ItemsRemain)
+            {
+                var pair = buffer.Peek();
+                if (pair.Code == 0)
+                {
+                    break;
+                }
 
-        public int Flags { get; set; }
-        public double ConstantWidth { get; set; }
-        public double Thickness { get; set; }
-        public List<DxfLwPolylineVertex> Vertices { get; private set; }
-        public DxfVector ExtrusionDirection { get; set; }
+                if (TrySetExtensionData(pair, buffer))
+                {
+                    pair = buffer.Peek();
+                }
 
-        // Flags flags
+                switch (pair.Code)
+                {
+                    case 10:
+                        // start a new vertex
+                        Vertices.Add(new DxfLwPolylineVertex());
+                        Vertices.Last().X = pair.DoubleValue;
+                        break;
+                    case 20:
+                        Vertices.Last().Y = pair.DoubleValue;
+                        break;
+                    case 40:
+                        Vertices.Last().StartingWidth = pair.DoubleValue;
+                        break;
+                    case 41:
+                        Vertices.Last().EndingWidth = pair.DoubleValue;
+                        break;
+                    case 42:
+                        Vertices.Last().Bulge = pair.DoubleValue;
+                        break;
+                    case 91:
+                        Vertices.Last().Identifier = pair.IntegerValue;
+                        break;
+                    default:
+                        if (!base.TrySetPair(pair))
+                        {
+                            ExcessCodePairs.Add(pair);
+                        }
+                        break;
+                }
 
-        public bool IsClosed
-        {
-            get { return DxfHelpers.GetFlag(Flags, 1); }
-            set
-            {
-                var flags = Flags;
-                DxfHelpers.SetFlag(value, ref flags, 1);
-                Flags = flags;
-            }
-        }
-
-        public bool IsPLineGen
-        {
-            get { return DxfHelpers.GetFlag(Flags, 128); }
-            set
-            {
-                var flags = Flags;
-                DxfHelpers.SetFlag(value, ref flags, 128);
-                Flags = flags;
-            }
-        }
-
-        public DxfLwPolyline()
-            : base()
-=======
-        public class DxfLwPolylineVertex
->>>>>>> 4d2f3394
-        {
-            public DxfPoint Location { get; set; }
-            public int Identifier { get; set; }
-            public double StartingWidth { get; set; }
-            public double EndingWidth { get; set; }
-            public double Bulge { get; set; }
-        }
-
-        private List<DxfLwPolylineVertex> vertices = new List<DxfLwPolylineVertex>();
-        public List<DxfLwPolylineVertex> Vertices
-        {
-<<<<<<< HEAD
-            base.Initialize();
-            this.Flags = 0;
-            this.ConstantWidth = 0.0;
-            this.Thickness = 0.0;
-            this.Vertices = new List<DxfLwPolylineVertex>();
-            this.ExtrusionDirection = DxfVector.ZAxis;
-        }
-
-        protected override void AddValuePairs(List<DxfCodePair> pairs, DxfAcadVersion version, bool outputHandles)
-        {
-            base.AddValuePairs(pairs, version, outputHandles);
-            pairs.Add(new DxfCodePair(100, "AcDbPolyline"));
-            pairs.Add(new DxfCodePair(90, Vertices.Count));
-            pairs.Add(new DxfCodePair(70, (short)(this.Flags)));
-            if (this.ConstantWidth != 0.0)
-            {
-                pairs.Add(new DxfCodePair(43, (this.ConstantWidth)));
+                buffer.Advance();
             }
 
-            if (Elevation != 0.0)
-            {
-                pairs.Add(new DxfCodePair(38, Elevation));
-            }
-            if (this.Thickness != 0.0)
-            {
-                pairs.Add(new DxfCodePair(39, (this.Thickness)));
-            }
-
-            foreach (var item in Vertices)
-            {
-                pairs.Add(new DxfCodePair(10, item.X));
-                pairs.Add(new DxfCodePair(20, item.Y));
-                if (version >= DxfAcadVersion.R2013)
-                {
-                    pairs.Add(new DxfCodePair(91, item.Identifier));
-                }
-                if (item.StartingWidth != 0.0)
-                {
-                    pairs.Add(new DxfCodePair(40, item.StartingWidth));
-                }
-                if (item.EndingWidth != 0.0)
-                {
-                    pairs.Add(new DxfCodePair(41, item.EndingWidth));
-                }
-                if (item.Bulge != 0.0)
-                {
-                    pairs.Add(new DxfCodePair(42, item.Bulge));
-                }
-            }
-
-            if (this.ExtrusionDirection != DxfVector.ZAxis)
-            {
-                pairs.Add(new DxfCodePair(210, ExtrusionDirection?.X ?? default(double)));
-                pairs.Add(new DxfCodePair(220, ExtrusionDirection?.Y ?? default(double)));
-                pairs.Add(new DxfCodePair(230, ExtrusionDirection?.Z ?? default(double)));
-            }
-
+            return PostParse();
         }
-=======
-            get { return vertices; }
-        }
-
-        protected override DxfEntity PostParse()
-        {
-            Debug.Assert((VertexCount == _vertexCoordinateX.Count) && (VertexCount == _vertexCoordinateY.Count));
-            // TODO: how to read optional starting/ending width and bulge in this way?
-            vertices.AddRange(_vertexCoordinateX.Zip(_vertexCoordinateY, (x, y) => new DxfLwPolylineVertex() { Location = new DxfPoint(x, y, 0.0) }));
-            return this;
-        }
->>>>>>> 4d2f3394
     }
 }