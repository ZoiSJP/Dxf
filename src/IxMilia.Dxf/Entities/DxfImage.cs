﻿// Copyright (c) IxMilia.  All Rights Reserved.  Licensed under the Apache License, Version 2.0.  See License.txt in the project root for license information.

using System.Collections.Generic;
using System.Diagnostics;
using System.Linq;

namespace IxMilia.Dxf.Entities
{
    public partial class DxfImage
    {
        private List<DxfPoint> clippingVertices = new List<DxfPoint>();
        public List<DxfPoint> ClippingVertices
        {
            get { return clippingVertices; }
        }

        protected override DxfEntity PostParse()
        {
<<<<<<< HEAD
        }

        protected override void Initialize()
        {
            base.Initialize();
            this.ClassVersion = 0;
            this.Location = DxfPoint.Origin;
            this.UVector = DxfVector.XAxis;
            this.VVector = DxfVector.YAxis;
            this.ImageSize = DxfVector.Zero;
            this.ImageDefReference = null;
            this.DisplayOptionsFlags = 0;
            this.UseClipping = true;
            this.Brightness = 50;
            this.Contrast = 50;
            this.Fade = 0;
            this.ImageDefReactorReference = null;
            this.ClippingType = DxfImageClippingBoundaryType.Rectangular;
            this.ClippingVertexCount = 0;
            this.ClippingVerticesX = new List<double>();
            this.ClippingVerticesY = new List<double>();
            this.IsInsideClipping = false;
        }

        protected override void AddValuePairs(List<DxfCodePair> pairs, DxfAcadVersion version, bool outputHandles)
        {
            base.AddValuePairs(pairs, version, outputHandles);
            pairs.Add(new DxfCodePair(100, "AcDbRasterImage"));
            pairs.Add(new DxfCodePair(90, (this.ClassVersion)));
            pairs.Add(new DxfCodePair(10, Location?.X ?? default(double)));
            pairs.Add(new DxfCodePair(20, Location?.Y ?? default(double)));
            pairs.Add(new DxfCodePair(30, Location?.Z ?? default(double)));
            pairs.Add(new DxfCodePair(11, UVector?.X ?? default(double)));
            pairs.Add(new DxfCodePair(21, UVector?.Y ?? default(double)));
            pairs.Add(new DxfCodePair(31, UVector?.Z ?? default(double)));
            pairs.Add(new DxfCodePair(12, VVector?.X ?? default(double)));
            pairs.Add(new DxfCodePair(22, VVector?.Y ?? default(double)));
            pairs.Add(new DxfCodePair(32, VVector?.Z ?? default(double)));
            pairs.Add(new DxfCodePair(13, ImageSize?.X ?? default(double)));
            pairs.Add(new DxfCodePair(23, ImageSize?.Y ?? default(double)));
            pairs.Add(new DxfCodePair(340, (this.ImageDefReference)));
            pairs.Add(new DxfCodePair(70, (short)(this.DisplayOptionsFlags)));
            pairs.Add(new DxfCodePair(280, BoolShort(this.UseClipping)));
            pairs.Add(new DxfCodePair(281, (this.Brightness)));
            pairs.Add(new DxfCodePair(282, (this.Contrast)));
            pairs.Add(new DxfCodePair(283, (this.Fade)));
            pairs.Add(new DxfCodePair(360, (this.ImageDefReactorReference)));
            pairs.Add(new DxfCodePair(71, (short)(this.ClippingType)));
            pairs.Add(new DxfCodePair(91, ClippingVertices.Count));
            foreach (var item in ClippingVertices)
            {
                pairs.Add(new DxfCodePair(14, item.X));
                pairs.Add(new DxfCodePair(24, item.Y));
            }

            if (version >= DxfAcadVersion.R2010)
            {
                pairs.Add(new DxfCodePair(290, (this.IsInsideClipping)));
            }

        }

        internal override bool TrySetPair(DxfCodePair pair)
        {
            switch (pair.Code)
            {
                case 10:
                    this.Location.X = pair.DoubleValue;
                    break;
                case 20:
                    this.Location.Y = pair.DoubleValue;
                    break;
                case 30:
                    this.Location.Z = pair.DoubleValue;
                    break;
                case 11:
                    this.UVector.X = pair.DoubleValue;
                    break;
                case 21:
                    this.UVector.Y = pair.DoubleValue;
                    break;
                case 31:
                    this.UVector.Z = pair.DoubleValue;
                    break;
                case 12:
                    this.VVector.X = pair.DoubleValue;
                    break;
                case 22:
                    this.VVector.Y = pair.DoubleValue;
                    break;
                case 32:
                    this.VVector.Z = pair.DoubleValue;
                    break;
                case 13:
                    this.ImageSize.X = pair.DoubleValue;
                    break;
                case 23:
                    this.ImageSize.Y = pair.DoubleValue;
                    break;
                case 14:
                    this.ClippingVerticesX.Add((pair.DoubleValue));
                    break;
                case 24:
                    this.ClippingVerticesY.Add((pair.DoubleValue));
                    break;
                case 70:
                    this.DisplayOptionsFlags = (int)(pair.ShortValue);
                    break;
                case 71:
                    this.ClippingType = (DxfImageClippingBoundaryType)(pair.ShortValue);
                    break;
                case 90:
                    this.ClassVersion = (pair.IntegerValue);
                    break;
                case 91:
                    this.ClippingVertexCount = (pair.IntegerValue);
                    break;
                case 280:
                    this.UseClipping = BoolShort(pair.ShortValue);
                    break;
                case 281:
                    this.Brightness = (pair.ShortValue);
                    break;
                case 282:
                    this.Contrast = (pair.ShortValue);
                    break;
                case 283:
                    this.Fade = (pair.ShortValue);
                    break;
                case 290:
                    this.IsInsideClipping = (pair.BoolValue);
                    break;
                case 340:
                    this.ImageDefReference = (pair.StringValue);
                    break;
                case 360:
                    this.ImageDefReactorReference = (pair.StringValue);
                    break;
                default:
                    return base.TrySetPair(pair);
            }

            return true;
=======
            Debug.Assert((ClippingVertexCount == _clippingVerticesX.Count) && (ClippingVertexCount == _clippingVerticesY.Count));
            clippingVertices.AddRange(_clippingVerticesX.Zip(_clippingVerticesY, (x, y) => new DxfPoint(x, y, 0.0)));
            _clippingVerticesX.Clear();
            _clippingVerticesY.Clear();
            return this;
>>>>>>> 4d2f3394
        }
    }
}<|MERGE_RESOLUTION|>--- conflicted
+++ resolved
@@ -16,157 +16,11 @@
 
         protected override DxfEntity PostParse()
         {
-<<<<<<< HEAD
-        }
-
-        protected override void Initialize()
-        {
-            base.Initialize();
-            this.ClassVersion = 0;
-            this.Location = DxfPoint.Origin;
-            this.UVector = DxfVector.XAxis;
-            this.VVector = DxfVector.YAxis;
-            this.ImageSize = DxfVector.Zero;
-            this.ImageDefReference = null;
-            this.DisplayOptionsFlags = 0;
-            this.UseClipping = true;
-            this.Brightness = 50;
-            this.Contrast = 50;
-            this.Fade = 0;
-            this.ImageDefReactorReference = null;
-            this.ClippingType = DxfImageClippingBoundaryType.Rectangular;
-            this.ClippingVertexCount = 0;
-            this.ClippingVerticesX = new List<double>();
-            this.ClippingVerticesY = new List<double>();
-            this.IsInsideClipping = false;
-        }
-
-        protected override void AddValuePairs(List<DxfCodePair> pairs, DxfAcadVersion version, bool outputHandles)
-        {
-            base.AddValuePairs(pairs, version, outputHandles);
-            pairs.Add(new DxfCodePair(100, "AcDbRasterImage"));
-            pairs.Add(new DxfCodePair(90, (this.ClassVersion)));
-            pairs.Add(new DxfCodePair(10, Location?.X ?? default(double)));
-            pairs.Add(new DxfCodePair(20, Location?.Y ?? default(double)));
-            pairs.Add(new DxfCodePair(30, Location?.Z ?? default(double)));
-            pairs.Add(new DxfCodePair(11, UVector?.X ?? default(double)));
-            pairs.Add(new DxfCodePair(21, UVector?.Y ?? default(double)));
-            pairs.Add(new DxfCodePair(31, UVector?.Z ?? default(double)));
-            pairs.Add(new DxfCodePair(12, VVector?.X ?? default(double)));
-            pairs.Add(new DxfCodePair(22, VVector?.Y ?? default(double)));
-            pairs.Add(new DxfCodePair(32, VVector?.Z ?? default(double)));
-            pairs.Add(new DxfCodePair(13, ImageSize?.X ?? default(double)));
-            pairs.Add(new DxfCodePair(23, ImageSize?.Y ?? default(double)));
-            pairs.Add(new DxfCodePair(340, (this.ImageDefReference)));
-            pairs.Add(new DxfCodePair(70, (short)(this.DisplayOptionsFlags)));
-            pairs.Add(new DxfCodePair(280, BoolShort(this.UseClipping)));
-            pairs.Add(new DxfCodePair(281, (this.Brightness)));
-            pairs.Add(new DxfCodePair(282, (this.Contrast)));
-            pairs.Add(new DxfCodePair(283, (this.Fade)));
-            pairs.Add(new DxfCodePair(360, (this.ImageDefReactorReference)));
-            pairs.Add(new DxfCodePair(71, (short)(this.ClippingType)));
-            pairs.Add(new DxfCodePair(91, ClippingVertices.Count));
-            foreach (var item in ClippingVertices)
-            {
-                pairs.Add(new DxfCodePair(14, item.X));
-                pairs.Add(new DxfCodePair(24, item.Y));
-            }
-
-            if (version >= DxfAcadVersion.R2010)
-            {
-                pairs.Add(new DxfCodePair(290, (this.IsInsideClipping)));
-            }
-
-        }
-
-        internal override bool TrySetPair(DxfCodePair pair)
-        {
-            switch (pair.Code)
-            {
-                case 10:
-                    this.Location.X = pair.DoubleValue;
-                    break;
-                case 20:
-                    this.Location.Y = pair.DoubleValue;
-                    break;
-                case 30:
-                    this.Location.Z = pair.DoubleValue;
-                    break;
-                case 11:
-                    this.UVector.X = pair.DoubleValue;
-                    break;
-                case 21:
-                    this.UVector.Y = pair.DoubleValue;
-                    break;
-                case 31:
-                    this.UVector.Z = pair.DoubleValue;
-                    break;
-                case 12:
-                    this.VVector.X = pair.DoubleValue;
-                    break;
-                case 22:
-                    this.VVector.Y = pair.DoubleValue;
-                    break;
-                case 32:
-                    this.VVector.Z = pair.DoubleValue;
-                    break;
-                case 13:
-                    this.ImageSize.X = pair.DoubleValue;
-                    break;
-                case 23:
-                    this.ImageSize.Y = pair.DoubleValue;
-                    break;
-                case 14:
-                    this.ClippingVerticesX.Add((pair.DoubleValue));
-                    break;
-                case 24:
-                    this.ClippingVerticesY.Add((pair.DoubleValue));
-                    break;
-                case 70:
-                    this.DisplayOptionsFlags = (int)(pair.ShortValue);
-                    break;
-                case 71:
-                    this.ClippingType = (DxfImageClippingBoundaryType)(pair.ShortValue);
-                    break;
-                case 90:
-                    this.ClassVersion = (pair.IntegerValue);
-                    break;
-                case 91:
-                    this.ClippingVertexCount = (pair.IntegerValue);
-                    break;
-                case 280:
-                    this.UseClipping = BoolShort(pair.ShortValue);
-                    break;
-                case 281:
-                    this.Brightness = (pair.ShortValue);
-                    break;
-                case 282:
-                    this.Contrast = (pair.ShortValue);
-                    break;
-                case 283:
-                    this.Fade = (pair.ShortValue);
-                    break;
-                case 290:
-                    this.IsInsideClipping = (pair.BoolValue);
-                    break;
-                case 340:
-                    this.ImageDefReference = (pair.StringValue);
-                    break;
-                case 360:
-                    this.ImageDefReactorReference = (pair.StringValue);
-                    break;
-                default:
-                    return base.TrySetPair(pair);
-            }
-
-            return true;
-=======
             Debug.Assert((ClippingVertexCount == _clippingVerticesX.Count) && (ClippingVertexCount == _clippingVerticesY.Count));
             clippingVertices.AddRange(_clippingVerticesX.Zip(_clippingVerticesY, (x, y) => new DxfPoint(x, y, 0.0)));
             _clippingVerticesX.Clear();
             _clippingVerticesY.Clear();
             return this;
->>>>>>> 4d2f3394
         }
     }
 }