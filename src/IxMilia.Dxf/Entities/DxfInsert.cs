﻿// Copyright (c) IxMilia.  All Rights Reserved.  Licensed under the Apache License, Version 2.0.  See License.txt in the project root for license information.

using System.Collections.Generic;

namespace IxMilia.Dxf.Entities
{
    public partial class DxfInsert : IDxfHasEntityChildren
    {
        private List<DxfAttribute> attributes = new List<DxfAttribute>();
        private DxfSeqend seqend = new DxfSeqend();

        public List<DxfAttribute> Attributes { get { return attributes; } }

        public DxfSeqend Seqend
        {
            get { return seqend; }
            set { seqend = value; }
        }

        protected override void AddTrailingCodePairs(List<DxfCodePair> pairs, DxfAcadVersion version, bool outputHandles)
        {
<<<<<<< HEAD
            base.AddValuePairs(pairs, version, outputHandles);
            pairs.Add(new DxfCodePair(100, "AcDbBlockReference"));
            if (this.HasAttributes != false)
            {
                pairs.Add(new DxfCodePair(66, BoolShort(this.HasAttributes)));
            }

            pairs.Add(new DxfCodePair(2, (this.Name)));
            pairs.Add(new DxfCodePair(10, Location?.X ?? default(double)));
            pairs.Add(new DxfCodePair(20, Location?.Y ?? default(double)));
            pairs.Add(new DxfCodePair(30, Location?.Z ?? default(double)));
            if (this.XScaleFactor != 1.0)
            {
                pairs.Add(new DxfCodePair(41, (this.XScaleFactor)));
            }

            if (this.YScaleFactor != 1.0)
            {
                pairs.Add(new DxfCodePair(42, (this.YScaleFactor)));
            }

            if (this.ZScaleFactor != 1.0)
            {
                pairs.Add(new DxfCodePair(43, (this.ZScaleFactor)));
            }

            if (this.Rotation != 0.0)
            {
                pairs.Add(new DxfCodePair(50, (this.Rotation)));
            }

            if (this.ColumnCount != 1)
            {
                pairs.Add(new DxfCodePair(70, (this.ColumnCount)));
            }

            if (this.RowCount != 1)
=======
            foreach (var attribute in Attributes)
>>>>>>> 4d2f3394
            {
                pairs.AddRange(attribute.GetValuePairs(version, outputHandles));
            }

            if (Seqend != null)
            {
                pairs.AddRange(Seqend.GetValuePairs(version, outputHandles));
            }
<<<<<<< HEAD

            if (this.RowSpacing != 0.0)
            {
                pairs.Add(new DxfCodePair(45, (this.RowSpacing)));
            }

            pairs.Add(new DxfCodePair(210, ExtrusionDirection?.X ?? default(double)));
            pairs.Add(new DxfCodePair(220, ExtrusionDirection?.Y ?? default(double)));
            pairs.Add(new DxfCodePair(230, ExtrusionDirection?.Z ?? default(double)));
=======
>>>>>>> 4d2f3394
        }

        public IEnumerable<DxfEntity> GetChildren()
        {
            foreach (var attribute in attributes)
            {
                yield return attribute;
            }

            if (seqend != null)
            {
                yield return seqend;
            }
        }
    }
}<|MERGE_RESOLUTION|>--- conflicted
+++ resolved
@@ -4,7 +4,7 @@
 
 namespace IxMilia.Dxf.Entities
 {
-    public partial class DxfInsert : IDxfHasEntityChildren
+    public partial class DxfInsert : IDxfHasChildrenWithHandle
     {
         private List<DxfAttribute> attributes = new List<DxfAttribute>();
         private DxfSeqend seqend = new DxfSeqend();
@@ -19,47 +19,7 @@
 
         protected override void AddTrailingCodePairs(List<DxfCodePair> pairs, DxfAcadVersion version, bool outputHandles)
         {
-<<<<<<< HEAD
-            base.AddValuePairs(pairs, version, outputHandles);
-            pairs.Add(new DxfCodePair(100, "AcDbBlockReference"));
-            if (this.HasAttributes != false)
-            {
-                pairs.Add(new DxfCodePair(66, BoolShort(this.HasAttributes)));
-            }
-
-            pairs.Add(new DxfCodePair(2, (this.Name)));
-            pairs.Add(new DxfCodePair(10, Location?.X ?? default(double)));
-            pairs.Add(new DxfCodePair(20, Location?.Y ?? default(double)));
-            pairs.Add(new DxfCodePair(30, Location?.Z ?? default(double)));
-            if (this.XScaleFactor != 1.0)
-            {
-                pairs.Add(new DxfCodePair(41, (this.XScaleFactor)));
-            }
-
-            if (this.YScaleFactor != 1.0)
-            {
-                pairs.Add(new DxfCodePair(42, (this.YScaleFactor)));
-            }
-
-            if (this.ZScaleFactor != 1.0)
-            {
-                pairs.Add(new DxfCodePair(43, (this.ZScaleFactor)));
-            }
-
-            if (this.Rotation != 0.0)
-            {
-                pairs.Add(new DxfCodePair(50, (this.Rotation)));
-            }
-
-            if (this.ColumnCount != 1)
-            {
-                pairs.Add(new DxfCodePair(70, (this.ColumnCount)));
-            }
-
-            if (this.RowCount != 1)
-=======
             foreach (var attribute in Attributes)
->>>>>>> 4d2f3394
             {
                 pairs.AddRange(attribute.GetValuePairs(version, outputHandles));
             }
@@ -68,25 +28,16 @@
             {
                 pairs.AddRange(Seqend.GetValuePairs(version, outputHandles));
             }
-<<<<<<< HEAD
-
-            if (this.RowSpacing != 0.0)
-            {
-                pairs.Add(new DxfCodePair(45, (this.RowSpacing)));
-            }
-
-            pairs.Add(new DxfCodePair(210, ExtrusionDirection?.X ?? default(double)));
-            pairs.Add(new DxfCodePair(220, ExtrusionDirection?.Y ?? default(double)));
-            pairs.Add(new DxfCodePair(230, ExtrusionDirection?.Z ?? default(double)));
-=======
->>>>>>> 4d2f3394
         }
 
-        public IEnumerable<DxfEntity> GetChildren()
+        IEnumerable<IDxfHasHandle> IDxfHasChildrenWithHandle.GetChildren()
         {
             foreach (var attribute in attributes)
             {
-                yield return attribute;
+                if (attribute != null)
+                {
+                    yield return attribute;
+                }
             }
 
             if (seqend != null)
