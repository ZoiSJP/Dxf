﻿// Copyright (c) IxMilia.  All Rights Reserved.  Licensed under the Apache License, Version 2.0.  See License.txt in the project root for license information.

using System.Collections.Generic;
using System.Diagnostics;

namespace IxMilia.Dxf.Entities
{
    public partial class DxfUnderlay
    {
        public List<DxfPoint> BoundaryPoints { get; } = new List<DxfPoint>();

        protected override DxfEntity PostParse()
        {
<<<<<<< HEAD
            base.AddValuePairs(pairs, version, outputHandles);
            pairs.Add(new DxfCodePair(100, "AcDbUnderlayReference"));
            pairs.Add(new DxfCodePair(340, UIntHandle(this.ObjectHandle)));
            pairs.Add(new DxfCodePair(10, InsertionPoint?.X ?? default(double)));
            pairs.Add(new DxfCodePair(20, InsertionPoint?.Y ?? default(double)));
            pairs.Add(new DxfCodePair(30, InsertionPoint?.Z ?? default(double)));
            pairs.Add(new DxfCodePair(41, (this.XScale)));
            pairs.Add(new DxfCodePair(42, (this.YScale)));
            pairs.Add(new DxfCodePair(43, (this.ZScale)));
            pairs.Add(new DxfCodePair(50, (this.RotationAngle)));
            pairs.Add(new DxfCodePair(210, Normal?.X ?? default(double)));
            pairs.Add(new DxfCodePair(220, Normal?.Y ?? default(double)));
            pairs.Add(new DxfCodePair(230, Normal?.Z ?? default(double)));
            pairs.Add(new DxfCodePair(280, (short)(this.Flags)));
            pairs.Add(new DxfCodePair(281, (this.Contrast)));
            pairs.Add(new DxfCodePair(282, (this.Fade)));
            foreach (var item in BoundaryPoints)
=======
            Debug.Assert(_pointX.Count == _pointY.Count);
            for (int i = 0; i < _pointX.Count; i++)
>>>>>>> 4d2f3394
            {
                BoundaryPoints.Add(new DxfPoint(_pointX[i], _pointY[i], 0.0));
            }

            _pointX.Clear();
            _pointY.Clear();

            return this;
        }
    }
}<|MERGE_RESOLUTION|>--- conflicted
+++ resolved
@@ -11,28 +11,8 @@
 
         protected override DxfEntity PostParse()
         {
-<<<<<<< HEAD
-            base.AddValuePairs(pairs, version, outputHandles);
-            pairs.Add(new DxfCodePair(100, "AcDbUnderlayReference"));
-            pairs.Add(new DxfCodePair(340, UIntHandle(this.ObjectHandle)));
-            pairs.Add(new DxfCodePair(10, InsertionPoint?.X ?? default(double)));
-            pairs.Add(new DxfCodePair(20, InsertionPoint?.Y ?? default(double)));
-            pairs.Add(new DxfCodePair(30, InsertionPoint?.Z ?? default(double)));
-            pairs.Add(new DxfCodePair(41, (this.XScale)));
-            pairs.Add(new DxfCodePair(42, (this.YScale)));
-            pairs.Add(new DxfCodePair(43, (this.ZScale)));
-            pairs.Add(new DxfCodePair(50, (this.RotationAngle)));
-            pairs.Add(new DxfCodePair(210, Normal?.X ?? default(double)));
-            pairs.Add(new DxfCodePair(220, Normal?.Y ?? default(double)));
-            pairs.Add(new DxfCodePair(230, Normal?.Z ?? default(double)));
-            pairs.Add(new DxfCodePair(280, (short)(this.Flags)));
-            pairs.Add(new DxfCodePair(281, (this.Contrast)));
-            pairs.Add(new DxfCodePair(282, (this.Fade)));
-            foreach (var item in BoundaryPoints)
-=======
             Debug.Assert(_pointX.Count == _pointY.Count);
             for (int i = 0; i < _pointX.Count; i++)
->>>>>>> 4d2f3394
             {
                 BoundaryPoints.Add(new DxfPoint(_pointX[i], _pointY[i], 0.0));
             }
