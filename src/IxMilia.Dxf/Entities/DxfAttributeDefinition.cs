﻿// Copyright (c) IxMilia.  All Rights Reserved.  Licensed under the Apache License, Version 2.0.  See License.txt in the project root for license information.

using System.Collections.Generic;
using System.Diagnostics;

namespace IxMilia.Dxf.Entities
{
    public partial class DxfAttributeDefinition : IDxfHasEntityChildren
    {
<<<<<<< HEAD
        public override DxfEntityType EntityType { get { return DxfEntityType.AttributeDefinition; } }

        public double Thickness { get; set; }
        public DxfPoint Location { get; set; }
        public double TextHeight { get; set; }
        public string Value { get; set; }
        public double Rotation { get; set; }
        public double RelativeXScaleFactor { get; set; }
        public double ObliqueAngle { get; set; }
        public string TextStyleName { get; set; }
        public int TextGenerationFlags { get; set; }
        public DxfHorizontalTextJustification HorizontalTextJustification { get; set; }
        public DxfPoint SecondAlignmentPoint { get; set; }
        public DxfVector Normal { get; set; }
        public DxfVersion Version { get; set; }
        public string Prompt { get; set; }
        public string TextTag { get; set; }
        public int Flags { get; set; }
        public short FieldLength { get; set; }
        public DxfVerticalTextJustification VerticalTextJustification { get; set; }
        public bool IsLockedInBlock { get; set; }
        public bool KeepDuplicateRecords { get; set; }
        public DxfMTextFlag MTextFlag { get; set; }
        public bool IsReallyLocked { get; set; }
        private int SecondaryAttributeCount { get; set; }
        public List<uint> SecondaryAttributeHandles { get; private set; }
        public DxfPoint AlignmentPoint { get; set; }
        public double AnnotationScale { get; set; }
        public string XRecordTag { get; set; }

        // TextGenerationFlags flags

        public bool IsTextBackward
        {
            get { return DxfHelpers.GetFlag(TextGenerationFlags, 2); }
            set
            {
                var flags = TextGenerationFlags;
                DxfHelpers.SetFlag(value, ref flags, 2);
                TextGenerationFlags = flags;
            }
        }

        public bool IsTextUpsideDown
        {
            get { return DxfHelpers.GetFlag(TextGenerationFlags, 4); }
            set
            {
                var flags = TextGenerationFlags;
                DxfHelpers.SetFlag(value, ref flags, 4);
                TextGenerationFlags = flags;
            }
        }
=======
        private const string AcDbXrecordText = "AcDbXrecord";
        private string _lastSubclassMarker;
        private bool _isVersionSet;
        private int _xrecCode70Count = 0;
>>>>>>> 4d2f3394

        public DxfMText MText { get; internal set; } = new DxfMText();

        internal override bool TrySetPair(DxfCodePair pair)
        {
            switch (pair.Code)
            {
                case 100:
                    _lastSubclassMarker = pair.StringValue;
                    break;
                case 1:
                    Value = pair.StringValue;
                    break;
                case 2:
                    if (_lastSubclassMarker == AcDbXrecordText) XRecordTag = pair.StringValue;
                    else TextTag = pair.StringValue;
                    break;
                case 3:
                    Prompt = pair.StringValue;
                    break;
                case 7:
                    TextStyleName = pair.StringValue;
                    break;
                case 10:
                    if (_lastSubclassMarker == AcDbXrecordText) AlignmentPoint.X = pair.DoubleValue;
                    else Location.X = pair.DoubleValue;
                    break;
                case 20:
                    if (_lastSubclassMarker == AcDbXrecordText) AlignmentPoint.Y = pair.DoubleValue;
                    else Location.Y = pair.DoubleValue;
                    break;
                case 30:
                    if (_lastSubclassMarker == AcDbXrecordText) AlignmentPoint.Z = pair.DoubleValue;
                    else Location.Z = pair.DoubleValue;
                    break;
                case 11:
                    SecondAlignmentPoint.X = pair.DoubleValue;
                    break;
                case 21:
                    SecondAlignmentPoint.Y = pair.DoubleValue;
                    break;
                case 31:
                    SecondAlignmentPoint.Z = pair.DoubleValue;
                    break;
                case 39:
                    Thickness = pair.DoubleValue;
                    break;
                case 40:
                    if (_lastSubclassMarker == AcDbXrecordText) AnnotationScale = pair.DoubleValue;
                    else TextHeight = pair.DoubleValue;
                    break;
                case 41:
                    RelativeXScaleFactor = pair.DoubleValue;
                    break;
                case 50:
                    Rotation = pair.DoubleValue;
                    break;
                case 51:
                    ObliqueAngle = pair.DoubleValue;
                    break;
                case 70:
                    if (_lastSubclassMarker == AcDbXrecordText)
                    {
                        switch (_xrecCode70Count)
                        {
                            case 0:
                                MTextFlag = (DxfMTextFlag)pair.ShortValue;
                                break;
                            case 1:
                                IsReallyLocked = BoolShort(pair.ShortValue);
                                break;
                            case 2:
                                _secondaryAttributeCount = pair.ShortValue;
                                break;
                            default:
                                Debug.Assert(false, "Unexpected extra values");
                                break;
                        }

                        _xrecCode70Count++;
                    }
                    else
                    {
                        Flags = pair.ShortValue;
                    }
                    break;
                case 71:
                    TextGenerationFlags = pair.ShortValue;
                    break;
                case 72:
                    HorizontalTextJustification = (DxfHorizontalTextJustification)pair.ShortValue;
                    break;
                case 73:
                    FieldLength = pair.ShortValue;
                    break;
                case 74:
                    VerticalTextJustification = (DxfVerticalTextJustification)pair.ShortValue;
                    break;
                case 210:
                    Normal.X = pair.DoubleValue;
                    break;
                case 220:
                    Normal.Y = pair.DoubleValue;
                    break;
                case 230:
                    Normal.Z = pair.DoubleValue;
                    break;
                case 280:
                    if (_lastSubclassMarker == AcDbXrecordText) KeepDuplicateRecords = pair.BoolValue;
                    else if (!_isVersionSet)
                    {
                        Version = (DxfVersion)pair.ShortValue;
                        _isVersionSet = true;
                    }
                    else IsLockedInBlock = BoolShort(pair.ShortValue);
                    break;
                case 340:
                    SecondaryAttributeHandles.Add(UIntHandle(pair.StringValue));
                    break;
                default:
                    return base.TrySetPair(pair);
            }

            return true;
        }

        protected override void AddTrailingCodePairs(List<DxfCodePair> pairs, DxfAcadVersion version, bool outputHandles)
        {
            pairs.AddRange(MText.GetValuePairs(version, outputHandles));
        }

        public IEnumerable<DxfEntity> GetChildren()
        {
<<<<<<< HEAD
            get { return DxfHelpers.GetFlag(Flags, 4); }
            set
            {
                var flags = Flags;
                DxfHelpers.SetFlag(value, ref flags, 4);
                Flags = flags;
            }
        }

        public bool IsAttributePresent
        {
            get { return DxfHelpers.GetFlag(Flags, 8); }
            set
            {
                var flags = Flags;
                DxfHelpers.SetFlag(value, ref flags, 8);
                Flags = flags;
            }
        }

        public DxfAttributeDefinition()
            : base()
        {
        }

        protected override void Initialize()
        {
            base.Initialize();
            this.Thickness = 0.0;
            this.Location = DxfPoint.Origin;
            this.TextHeight = 1.0;
            this.Value = null;
            this.Rotation = 0;
            this.RelativeXScaleFactor = 1.0;
            this.ObliqueAngle = 0.0;
            this.TextStyleName = "STANDARD";
            this.TextGenerationFlags = 0;
            this.HorizontalTextJustification = DxfHorizontalTextJustification.Left;
            this.SecondAlignmentPoint = DxfPoint.Origin;
            this.Normal = DxfVector.ZAxis;
            this.Version = DxfVersion.R2010;
            this.Prompt = null;
            this.TextTag = null;
            this.Flags = 0;
            this.FieldLength = 0;
            this.VerticalTextJustification = DxfVerticalTextJustification.Baseline;
            this.IsLockedInBlock = false;
            this.KeepDuplicateRecords = false;
            this.MTextFlag = DxfMTextFlag.MultilineAttribute;
            this.IsReallyLocked = false;
            this.SecondaryAttributeCount = 0;
            this.SecondaryAttributeHandles = new List<uint>();
            this.AlignmentPoint = DxfPoint.Origin;
            this.AnnotationScale = 1.0;
            this.XRecordTag = null;
        }

        protected override void AddValuePairs(List<DxfCodePair> pairs, DxfAcadVersion version, bool outputHandles)
        {
            base.AddValuePairs(pairs, version, outputHandles);
            if (version >= DxfAcadVersion.R13)
            {
                pairs.Add(new DxfCodePair(100, "AcDbText"));
            }
            if (this.Thickness != 0.0)
            {
                pairs.Add(new DxfCodePair(39, (this.Thickness)));
            }

            pairs.Add(new DxfCodePair(10, Location?.X ?? default(double)));
            pairs.Add(new DxfCodePair(20, Location?.Y ?? default(double)));
            pairs.Add(new DxfCodePair(30, Location?.Z ?? default(double)));
            pairs.Add(new DxfCodePair(40, (this.TextHeight)));
            pairs.Add(new DxfCodePair(1, (this.Value)));
            if (version >= DxfAcadVersion.R13)
            {
                pairs.Add(new DxfCodePair(100, "AcDbAttributeDefinition"));
            }
            if (this.Rotation != 0)
            {
                pairs.Add(new DxfCodePair(50, (this.Rotation)));
            }

            if (this.RelativeXScaleFactor != 1.0)
            {
                pairs.Add(new DxfCodePair(41, (this.RelativeXScaleFactor)));
            }

            if (this.ObliqueAngle != 0.0)
            {
                pairs.Add(new DxfCodePair(51, (this.ObliqueAngle)));
            }

            if (this.TextStyleName != "STANDARD")
            {
                pairs.Add(new DxfCodePair(7, (this.TextStyleName)));
            }

            if (this.TextGenerationFlags != 0)
            {
                pairs.Add(new DxfCodePair(71, (short)(this.TextGenerationFlags)));
            }

            if (this.HorizontalTextJustification != DxfHorizontalTextJustification.Left)
            {
                pairs.Add(new DxfCodePair(72, (short)(this.HorizontalTextJustification)));
            }

            pairs.Add(new DxfCodePair(11, SecondAlignmentPoint?.X ?? default(double)));
            pairs.Add(new DxfCodePair(21, SecondAlignmentPoint?.Y ?? default(double)));
            pairs.Add(new DxfCodePair(31, SecondAlignmentPoint?.Z ?? default(double)));
            if (this.Normal != DxfVector.ZAxis)
            {
                pairs.Add(new DxfCodePair(210, Normal?.X ?? default(double)));
                pairs.Add(new DxfCodePair(220, Normal?.Y ?? default(double)));
                pairs.Add(new DxfCodePair(230, Normal?.Z ?? default(double)));
            }

            if (version >= DxfAcadVersion.R13)
            {
                pairs.Add(new DxfCodePair(100, "AcDbAttributeDefinition"));
            }
            if (version >= DxfAcadVersion.R2010)
            {
                pairs.Add(new DxfCodePair(280, (short)(this.Version)));
            }

            pairs.Add(new DxfCodePair(3, (this.Prompt)));
            pairs.Add(new DxfCodePair(2, (this.TextTag)));
            pairs.Add(new DxfCodePair(70, (short)(this.Flags)));
            if (this.FieldLength != 0)
            {
                pairs.Add(new DxfCodePair(73, (this.FieldLength)));
            }

            if (version >= DxfAcadVersion.R12 && this.VerticalTextJustification != DxfVerticalTextJustification.Baseline)
            {
                pairs.Add(new DxfCodePair(74, (short)(this.VerticalTextJustification)));
            }

            if (version >= DxfAcadVersion.R2007)
            {
                pairs.Add(new DxfCodePair(280, BoolShort(this.IsLockedInBlock)));
            }

            if (version >= DxfAcadVersion.R2007)
            {
                pairs.Add(new DxfCodePair(100, "AcDbXrecord"));
            }
            if (version >= DxfAcadVersion.R2007)
            {
                pairs.Add(new DxfCodePair(280, BoolShort(this.KeepDuplicateRecords)));
            }

            if (version >= DxfAcadVersion.R2007)
            {
                pairs.Add(new DxfCodePair(70, (short)(this.MTextFlag)));
            }

            if (version >= DxfAcadVersion.R2007)
            {
                pairs.Add(new DxfCodePair(70, BoolShort(this.IsReallyLocked)));
            }

            if (version >= DxfAcadVersion.R2007)
            {
                pairs.Add(new DxfCodePair(70, (short?)SecondaryAttributeHandles?.Count ?? default(short)));
            }
            if (version >= DxfAcadVersion.R2007)
            {
                pairs.AddRange(this.SecondaryAttributeHandles.Select(p => new DxfCodePair(340, p)));
            }

            if (version >= DxfAcadVersion.R2007)
            {
                pairs.Add(new DxfCodePair(10, AlignmentPoint?.X ?? default(double)));
                pairs.Add(new DxfCodePair(20, AlignmentPoint?.Y ?? default(double)));
                pairs.Add(new DxfCodePair(30, AlignmentPoint?.Z ?? default(double)));
            }

            if (version >= DxfAcadVersion.R2007)
            {
                pairs.Add(new DxfCodePair(40, (this.AnnotationScale)));
            }

            if (version >= DxfAcadVersion.R2007)
            {
                pairs.Add(new DxfCodePair(2, (this.XRecordTag)));
            }

=======
            return new DxfEntity[] { MText };
>>>>>>> 4d2f3394
        }
    }
}<|MERGE_RESOLUTION|>--- conflicted
+++ resolved
@@ -5,68 +5,12 @@
 
 namespace IxMilia.Dxf.Entities
 {
-    public partial class DxfAttributeDefinition : IDxfHasEntityChildren
+    public partial class DxfAttributeDefinition : IDxfHasChildrenWithHandle
     {
-<<<<<<< HEAD
-        public override DxfEntityType EntityType { get { return DxfEntityType.AttributeDefinition; } }
-
-        public double Thickness { get; set; }
-        public DxfPoint Location { get; set; }
-        public double TextHeight { get; set; }
-        public string Value { get; set; }
-        public double Rotation { get; set; }
-        public double RelativeXScaleFactor { get; set; }
-        public double ObliqueAngle { get; set; }
-        public string TextStyleName { get; set; }
-        public int TextGenerationFlags { get; set; }
-        public DxfHorizontalTextJustification HorizontalTextJustification { get; set; }
-        public DxfPoint SecondAlignmentPoint { get; set; }
-        public DxfVector Normal { get; set; }
-        public DxfVersion Version { get; set; }
-        public string Prompt { get; set; }
-        public string TextTag { get; set; }
-        public int Flags { get; set; }
-        public short FieldLength { get; set; }
-        public DxfVerticalTextJustification VerticalTextJustification { get; set; }
-        public bool IsLockedInBlock { get; set; }
-        public bool KeepDuplicateRecords { get; set; }
-        public DxfMTextFlag MTextFlag { get; set; }
-        public bool IsReallyLocked { get; set; }
-        private int SecondaryAttributeCount { get; set; }
-        public List<uint> SecondaryAttributeHandles { get; private set; }
-        public DxfPoint AlignmentPoint { get; set; }
-        public double AnnotationScale { get; set; }
-        public string XRecordTag { get; set; }
-
-        // TextGenerationFlags flags
-
-        public bool IsTextBackward
-        {
-            get { return DxfHelpers.GetFlag(TextGenerationFlags, 2); }
-            set
-            {
-                var flags = TextGenerationFlags;
-                DxfHelpers.SetFlag(value, ref flags, 2);
-                TextGenerationFlags = flags;
-            }
-        }
-
-        public bool IsTextUpsideDown
-        {
-            get { return DxfHelpers.GetFlag(TextGenerationFlags, 4); }
-            set
-            {
-                var flags = TextGenerationFlags;
-                DxfHelpers.SetFlag(value, ref flags, 4);
-                TextGenerationFlags = flags;
-            }
-        }
-=======
         private const string AcDbXrecordText = "AcDbXrecord";
         private string _lastSubclassMarker;
         private bool _isVersionSet;
         private int _xrecCode70Count = 0;
->>>>>>> 4d2f3394
 
         public DxfMText MText { get; internal set; } = new DxfMText();
 
@@ -195,205 +139,18 @@
 
         protected override void AddTrailingCodePairs(List<DxfCodePair> pairs, DxfAcadVersion version, bool outputHandles)
         {
-            pairs.AddRange(MText.GetValuePairs(version, outputHandles));
-        }
-
-        public IEnumerable<DxfEntity> GetChildren()
-        {
-<<<<<<< HEAD
-            get { return DxfHelpers.GetFlag(Flags, 4); }
-            set
+            if (MText != null)
             {
-                var flags = Flags;
-                DxfHelpers.SetFlag(value, ref flags, 4);
-                Flags = flags;
+                pairs.AddRange(MText.GetValuePairs(version, outputHandles));
             }
         }
 
-        public bool IsAttributePresent
+        IEnumerable<IDxfHasHandle> IDxfHasChildrenWithHandle.GetChildren()
         {
-            get { return DxfHelpers.GetFlag(Flags, 8); }
-            set
+            if (MText != null)
             {
-                var flags = Flags;
-                DxfHelpers.SetFlag(value, ref flags, 8);
-                Flags = flags;
+                yield return MText;
             }
-        }
-
-        public DxfAttributeDefinition()
-            : base()
-        {
-        }
-
-        protected override void Initialize()
-        {
-            base.Initialize();
-            this.Thickness = 0.0;
-            this.Location = DxfPoint.Origin;
-            this.TextHeight = 1.0;
-            this.Value = null;
-            this.Rotation = 0;
-            this.RelativeXScaleFactor = 1.0;
-            this.ObliqueAngle = 0.0;
-            this.TextStyleName = "STANDARD";
-            this.TextGenerationFlags = 0;
-            this.HorizontalTextJustification = DxfHorizontalTextJustification.Left;
-            this.SecondAlignmentPoint = DxfPoint.Origin;
-            this.Normal = DxfVector.ZAxis;
-            this.Version = DxfVersion.R2010;
-            this.Prompt = null;
-            this.TextTag = null;
-            this.Flags = 0;
-            this.FieldLength = 0;
-            this.VerticalTextJustification = DxfVerticalTextJustification.Baseline;
-            this.IsLockedInBlock = false;
-            this.KeepDuplicateRecords = false;
-            this.MTextFlag = DxfMTextFlag.MultilineAttribute;
-            this.IsReallyLocked = false;
-            this.SecondaryAttributeCount = 0;
-            this.SecondaryAttributeHandles = new List<uint>();
-            this.AlignmentPoint = DxfPoint.Origin;
-            this.AnnotationScale = 1.0;
-            this.XRecordTag = null;
-        }
-
-        protected override void AddValuePairs(List<DxfCodePair> pairs, DxfAcadVersion version, bool outputHandles)
-        {
-            base.AddValuePairs(pairs, version, outputHandles);
-            if (version >= DxfAcadVersion.R13)
-            {
-                pairs.Add(new DxfCodePair(100, "AcDbText"));
-            }
-            if (this.Thickness != 0.0)
-            {
-                pairs.Add(new DxfCodePair(39, (this.Thickness)));
-            }
-
-            pairs.Add(new DxfCodePair(10, Location?.X ?? default(double)));
-            pairs.Add(new DxfCodePair(20, Location?.Y ?? default(double)));
-            pairs.Add(new DxfCodePair(30, Location?.Z ?? default(double)));
-            pairs.Add(new DxfCodePair(40, (this.TextHeight)));
-            pairs.Add(new DxfCodePair(1, (this.Value)));
-            if (version >= DxfAcadVersion.R13)
-            {
-                pairs.Add(new DxfCodePair(100, "AcDbAttributeDefinition"));
-            }
-            if (this.Rotation != 0)
-            {
-                pairs.Add(new DxfCodePair(50, (this.Rotation)));
-            }
-
-            if (this.RelativeXScaleFactor != 1.0)
-            {
-                pairs.Add(new DxfCodePair(41, (this.RelativeXScaleFactor)));
-            }
-
-            if (this.ObliqueAngle != 0.0)
-            {
-                pairs.Add(new DxfCodePair(51, (this.ObliqueAngle)));
-            }
-
-            if (this.TextStyleName != "STANDARD")
-            {
-                pairs.Add(new DxfCodePair(7, (this.TextStyleName)));
-            }
-
-            if (this.TextGenerationFlags != 0)
-            {
-                pairs.Add(new DxfCodePair(71, (short)(this.TextGenerationFlags)));
-            }
-
-            if (this.HorizontalTextJustification != DxfHorizontalTextJustification.Left)
-            {
-                pairs.Add(new DxfCodePair(72, (short)(this.HorizontalTextJustification)));
-            }
-
-            pairs.Add(new DxfCodePair(11, SecondAlignmentPoint?.X ?? default(double)));
-            pairs.Add(new DxfCodePair(21, SecondAlignmentPoint?.Y ?? default(double)));
-            pairs.Add(new DxfCodePair(31, SecondAlignmentPoint?.Z ?? default(double)));
-            if (this.Normal != DxfVector.ZAxis)
-            {
-                pairs.Add(new DxfCodePair(210, Normal?.X ?? default(double)));
-                pairs.Add(new DxfCodePair(220, Normal?.Y ?? default(double)));
-                pairs.Add(new DxfCodePair(230, Normal?.Z ?? default(double)));
-            }
-
-            if (version >= DxfAcadVersion.R13)
-            {
-                pairs.Add(new DxfCodePair(100, "AcDbAttributeDefinition"));
-            }
-            if (version >= DxfAcadVersion.R2010)
-            {
-                pairs.Add(new DxfCodePair(280, (short)(this.Version)));
-            }
-
-            pairs.Add(new DxfCodePair(3, (this.Prompt)));
-            pairs.Add(new DxfCodePair(2, (this.TextTag)));
-            pairs.Add(new DxfCodePair(70, (short)(this.Flags)));
-            if (this.FieldLength != 0)
-            {
-                pairs.Add(new DxfCodePair(73, (this.FieldLength)));
-            }
-
-            if (version >= DxfAcadVersion.R12 && this.VerticalTextJustification != DxfVerticalTextJustification.Baseline)
-            {
-                pairs.Add(new DxfCodePair(74, (short)(this.VerticalTextJustification)));
-            }
-
-            if (version >= DxfAcadVersion.R2007)
-            {
-                pairs.Add(new DxfCodePair(280, BoolShort(this.IsLockedInBlock)));
-            }
-
-            if (version >= DxfAcadVersion.R2007)
-            {
-                pairs.Add(new DxfCodePair(100, "AcDbXrecord"));
-            }
-            if (version >= DxfAcadVersion.R2007)
-            {
-                pairs.Add(new DxfCodePair(280, BoolShort(this.KeepDuplicateRecords)));
-            }
-
-            if (version >= DxfAcadVersion.R2007)
-            {
-                pairs.Add(new DxfCodePair(70, (short)(this.MTextFlag)));
-            }
-
-            if (version >= DxfAcadVersion.R2007)
-            {
-                pairs.Add(new DxfCodePair(70, BoolShort(this.IsReallyLocked)));
-            }
-
-            if (version >= DxfAcadVersion.R2007)
-            {
-                pairs.Add(new DxfCodePair(70, (short?)SecondaryAttributeHandles?.Count ?? default(short)));
-            }
-            if (version >= DxfAcadVersion.R2007)
-            {
-                pairs.AddRange(this.SecondaryAttributeHandles.Select(p => new DxfCodePair(340, p)));
-            }
-
-            if (version >= DxfAcadVersion.R2007)
-            {
-                pairs.Add(new DxfCodePair(10, AlignmentPoint?.X ?? default(double)));
-                pairs.Add(new DxfCodePair(20, AlignmentPoint?.Y ?? default(double)));
-                pairs.Add(new DxfCodePair(30, AlignmentPoint?.Z ?? default(double)));
-            }
-
-            if (version >= DxfAcadVersion.R2007)
-            {
-                pairs.Add(new DxfCodePair(40, (this.AnnotationScale)));
-            }
-
-            if (version >= DxfAcadVersion.R2007)
-            {
-                pairs.Add(new DxfCodePair(2, (this.XRecordTag)));
-            }
-
-=======
-            return new DxfEntity[] { MText };
->>>>>>> 4d2f3394
         }
     }
 }