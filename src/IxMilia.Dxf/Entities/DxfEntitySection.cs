﻿// Copyright (c) IxMilia.  All Rights Reserved.  Licensed under the Apache License, Version 2.0.  See License.txt in the project root for license information.

using System.Collections.Generic;
using System.Diagnostics;

namespace IxMilia.Dxf.Entities
{
    public partial class DxfEntitySection
    {
        public List<DxfPoint> Vertices { get; } = new List<DxfPoint>();
        public List<DxfPoint> BackLineVertices { get; } = new List<DxfPoint>();

        protected override DxfEntity PostParse()
        {
<<<<<<< HEAD
            base.AddValuePairs(pairs, version, outputHandles);
            pairs.Add(new DxfCodePair(100, "AcDbSection"));
            pairs.Add(new DxfCodePair(90, (this.State)));
            pairs.Add(new DxfCodePair(91, (this.Flags)));
            pairs.Add(new DxfCodePair(1, (this.Name)));
            pairs.Add(new DxfCodePair(10, VerticalDirection?.X ?? default(double)));
            pairs.Add(new DxfCodePair(20, VerticalDirection?.Y ?? default(double)));
            pairs.Add(new DxfCodePair(30, VerticalDirection?.Z ?? default(double)));
            pairs.Add(new DxfCodePair(40, (this.TopHeight)));
            pairs.Add(new DxfCodePair(41, (this.BottomHeight)));
            pairs.Add(new DxfCodePair(70, (this.IndicatorTransparency)));
            pairs.Add(new DxfCodePair(63, DxfColor.GetRawValue(this.IndicatorColor)));
            pairs.Add(new DxfCodePair(411, (this.IndicatorColorName)));
            pairs.Add(new DxfCodePair(92, Vertices.Count));
            foreach (var item in Vertices)
            {
                pairs.Add(new DxfCodePair(11, item.X));
                pairs.Add(new DxfCodePair(21, item.Y));
                pairs.Add(new DxfCodePair(31, item.Z));
            }

            pairs.Add(new DxfCodePair(93, BackLineVertices.Count));
            foreach (var item in BackLineVertices)
=======
            Debug.Assert(_vertexCount == _vertexX.Count && _vertexCount == _vertexY.Count && _vertexCount == _vertexZ.Count);
            for (int i = 0; i < _vertexCount; i++)
>>>>>>> 4d2f3394
            {
                Vertices.Add(new DxfPoint(_vertexX[i], _vertexY[i], _vertexZ[i]));
            }

            _vertexX.Clear();
            _vertexY.Clear();
            _vertexZ.Clear();

            Debug.Assert(_backLineVertexCount == _backLineVertexX.Count && _backLineVertexCount == _backLineVertexY.Count && _backLineVertexCount == _backLineVertexZ.Count);
            for (int i = 0; i < _backLineVertexCount; i++)
            {
                BackLineVertices.Add(new DxfPoint(_backLineVertexX[i], _backLineVertexY[i], _backLineVertexZ[i]));
            }

            _backLineVertexX.Clear();
            _backLineVertexY.Clear();
            _backLineVertexZ.Clear();

            return this;
        }
    }
}<|MERGE_RESOLUTION|>--- conflicted
+++ resolved
@@ -12,34 +12,8 @@
 
         protected override DxfEntity PostParse()
         {
-<<<<<<< HEAD
-            base.AddValuePairs(pairs, version, outputHandles);
-            pairs.Add(new DxfCodePair(100, "AcDbSection"));
-            pairs.Add(new DxfCodePair(90, (this.State)));
-            pairs.Add(new DxfCodePair(91, (this.Flags)));
-            pairs.Add(new DxfCodePair(1, (this.Name)));
-            pairs.Add(new DxfCodePair(10, VerticalDirection?.X ?? default(double)));
-            pairs.Add(new DxfCodePair(20, VerticalDirection?.Y ?? default(double)));
-            pairs.Add(new DxfCodePair(30, VerticalDirection?.Z ?? default(double)));
-            pairs.Add(new DxfCodePair(40, (this.TopHeight)));
-            pairs.Add(new DxfCodePair(41, (this.BottomHeight)));
-            pairs.Add(new DxfCodePair(70, (this.IndicatorTransparency)));
-            pairs.Add(new DxfCodePair(63, DxfColor.GetRawValue(this.IndicatorColor)));
-            pairs.Add(new DxfCodePair(411, (this.IndicatorColorName)));
-            pairs.Add(new DxfCodePair(92, Vertices.Count));
-            foreach (var item in Vertices)
-            {
-                pairs.Add(new DxfCodePair(11, item.X));
-                pairs.Add(new DxfCodePair(21, item.Y));
-                pairs.Add(new DxfCodePair(31, item.Z));
-            }
-
-            pairs.Add(new DxfCodePair(93, BackLineVertices.Count));
-            foreach (var item in BackLineVertices)
-=======
             Debug.Assert(_vertexCount == _vertexX.Count && _vertexCount == _vertexY.Count && _vertexCount == _vertexZ.Count);
             for (int i = 0; i < _vertexCount; i++)
->>>>>>> 4d2f3394
             {
                 Vertices.Add(new DxfPoint(_vertexX[i], _vertexY[i], _vertexZ[i]));
             }
